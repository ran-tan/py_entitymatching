from setuptools import setup

# Set this to True to enable building extensions using Cython.
# Set it to False to build extensions from the C file (that
# was previously created using Cython).
# Set it to 'auto' to build with Cython if available, otherwise
# from the C file.


setup(
    name='Magellan',
    version='0.1',
    description='End-to-End Entity Matching Management System',
    long_description="""
    EM is a critical problem and will become even more critical. Lot of EM research, but has focused mostly
    on matching algorithms. Focus mostly on maximizing some performance factors such as accuracy, time, money, etc.
    Currently there is very little help for users. For many of these steps, there is little or no work, so no
    solution. Even when there are solutions, there may be no tools. Even when there are tools, user is faced
    with a wide variety of tools, one for each step, so user is left trying to move among the tools, stitching them
    together, decifering their different data formats, import/export commands. too cumbersome and difficult.
    So often users just give up and roll their own ad-hoc solutions instead. This is obviously a major bottleneck
    that prevents the deployment of matching in practice.
    To solve the above problems, Magellan provides a set of commands that help the user to
    1) Come up with a EM workflow
    2) Iterate and debugmatcher the workflow
    3) Deploy it in production
    """,
    url='http://github.com/kvpradap/enrique',
    author='Pradap Konda',
    author_email='pradap@cs.wisc.edu',
    license=['MIT'],
    packages=['magellan'],
    install_requires=[
                      'pandas >= 0.16.0',
                      'numpy >= 1.7.0',
                      'six',
                      'scikit-learn >= 0.16.1',
                      'cloudpickle',
                      'pyparsing >= 2.0.3',
                      'scipy >= 0.16.0',
                      'Cython >= 0.23.0',
<<<<<<< HEAD
                      'PyPrind >= 2.9.3',
                      'joblib'
=======
                      'PyPrind >= 2.9.3'
                      'pyqt'
>>>>>>> b680f891
                      ],
    include_package_data=True,
    zip_safe=False
)<|MERGE_RESOLUTION|>--- conflicted
+++ resolved
@@ -39,13 +39,9 @@
                       'pyparsing >= 2.0.3',
                       'scipy >= 0.16.0',
                       'Cython >= 0.23.0',
-<<<<<<< HEAD
                       'PyPrind >= 2.9.3',
+                      'pyqt',
                       'joblib'
-=======
-                      'PyPrind >= 2.9.3'
-                      'pyqt'
->>>>>>> b680f891
                       ],
     include_package_data=True,
     zip_safe=False
