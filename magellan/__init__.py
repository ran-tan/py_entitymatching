<<<<<<< HEAD
#from PyQt4 import QtGui
from magellan.core.catalog import Catalog
=======
from PyQt4 import QtGui
from magellan.catalog.catalog import Catalog
>>>>>>> 31a86b8b

__version__ = '0.1.0'


_catalog = Catalog.Instance()
#
# import catalog related methods
from magellan.catalog.catalog_manager import get_property, get_all_properties, set_property, del_property, del_all_properties
from magellan.catalog.catalog_manager import get_catalog, del_catalog, get_catalog_len, show_properties, \
    show_properties_for_id
from magellan.catalog.catalog_manager import is_property_present_for_df, is_dfinfo_present, is_catalog_empty
from magellan.catalog.catalog_manager import get_key, set_key
#
# # io related methods
#
from magellan.io.parsers import read_csv_metadata, to_csv_metadata
from magellan.io.pickles import load_object, load_table, save_object, save_table
#
#
# # blockers
from magellan.blocker.attr_equiv_blocker import AttrEquivalenceBlocker
from magellan.blocker.black_box_blocker import BlackBoxBlocker
from magellan.blocker.overlap_blocker import OverlapBlocker
from magellan.blocker.rule_based_blocker import RuleBasedBlocker

# # blocker combiner
from magellan.blockercombiner.blockercombiner import combine_blocker_outputs_via_union

# # sampling
from magellan.sampler.sampler import sample_table

# # labeling
from magellan.labeler.labeler import label_table


# # feature related stuff
from magellan.feature.simfunctions import *
from magellan.feature.tokenizers import *
from magellan.feature.attributeutils import get_attr_corres,get_attr_types
from magellan.feature.autofeaturegen import get_features, get_features_for_blocking, get_features_for_matching
from magellan.feature.addfeatures import get_feature_fn, add_feature, add_blackbox_feature
from magellan.feature.extractfeatures import extract_feature_vecs

# # matcher related stuff
from magellan.matcher.matcherutils import train_test_split


#


# # helper functions
from magellan.utils.generic_helper import get_install_path, load_dataset, add_output_attributes



# global vars
_block_t = None
_block_s = None
_atypes1 = None
_atypes2 = None
_block_c = None

_match_t = None
_match_s = None
_match_c = None

# GUI related
#_viewapp = QtGui.QApplication([])<|MERGE_RESOLUTION|>--- conflicted
+++ resolved
@@ -1,10 +1,5 @@
-<<<<<<< HEAD
-#from PyQt4 import QtGui
-from magellan.core.catalog import Catalog
-=======
 from PyQt4 import QtGui
 from magellan.catalog.catalog import Catalog
->>>>>>> 31a86b8b
 
 __version__ = '0.1.0'
 
