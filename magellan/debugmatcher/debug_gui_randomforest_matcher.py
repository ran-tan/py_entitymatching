import logging
from PyQt4 import QtGui

import six

import magellan as mg
from magellan import RFMatcher
from magellan.debugmatcher.debug_gui_decisiontree_matcher \
    import vis_tuple_debug_dt_matcher
from magellan.debugmatcher.debug_gui_utils import *
from magellan.gui.debug_gui_base import MainWindowManager
from magellan.utils.catalog_helper import check_attrs_present
from magellan.utils.generic_helper import list_drop_duplicates

logger = logging.getLogger(__name__)


def vis_debug_rf(matcher, train, test, exclude_attrs, target_attr):
    """
    Visual debugger for Random Forest matcher.

    Args:
        matcher (RFMatcher): The Random Forest matcher that should be debugged.
        train (DataFrame): The pandas DataFrame that will be used to train the
            matcher.
        test (DataFrame): The pandas DataFrame that will be used to test the
            matcher.
        exclude_attrs (list): The list of attributes to be excluded from train
        and test, for training and testing.
        target_attr (str): The attribute name in the 'train' containing the
            true labels.

    """
    # Call the wrapper function.
    _vis_debug_rf(matcher, train, test, exclude_attrs, target_attr)


def _vis_debug_rf(matcher, train, test, exclude_attrs, target_attr,
                  show_window=True):
    """
    Wrapper function for debugging the Random Forest matcher visually.
    """
    # Validate the input parameters
    # # We expect the matcher to be of type RfMatcher
    if not isinstance(matcher, RFMatcher):
        logger.error('Input matcher is not of type '
                     'Random Forest matcher')
        raise AssertionError('Input matcher is not of type '
                             'Random Forest matcher')

    # # We expect the target attribute to be of type string.
    if not isinstance(target_attr, six.string_types):
        logger.error('Target attribute is not of type string')
        raise AssertionError('Target attribute is not of type string')

    # # Check whether the exclude attributes are indeed present in the train
    #  DataFrame.
    if not check_attrs_present(train, exclude_attrs):
        logger.error('The exclude attrs are not in train table columns')
        raise AssertionError('The exclude attrs are not in the train table columns')

    # # Check whether the target attribute is indeed present in the train
    #  DataFrame.
    if not check_attrs_present(train, target_attr):
        logger.error('The target attr is not in train table columns')
        raise AssertionError('The target attr is not in the train table columns')

    # # Check whether the exclude attributes are indeed present in the test
    #  DataFrame.
    if not check_attrs_present(test, exclude_attrs):
        logger.error('The exclude attrs are not in test table columns')
        raise AssertionError('The exclude attrs are not in the test table columns')


    # The exclude attributes is expected to be of type list, if not
    # explicitly convert this into a list.
    if not isinstance(exclude_attrs, list):
        exclude_attrs = [exclude_attrs]

    # Drop the duplicates from the exclude attributes
    exclude_attrs = list_drop_duplicates(exclude_attrs)

    # If the target attribute is not present in the exclude attributes,
    # then explicitly add it to the exclude attributes.
    if target_attr not in exclude_attrs:
        exclude_attrs.append(target_attr)

    # Now, fit using training data
    matcher.fit(table=train, exclude_attrs=exclude_attrs,
                target_attr=target_attr)

    # Get a column name to store the predictions.
    predict_attr_name = get_name_for_predict_column(test.columns)

    # Predict using the test data
    predicted = matcher.predict(table=test, exclude_attrs=exclude_attrs,
                                target_attr=predict_attr_name, append=True,
                                inplace=False)

    # Get the evaluation summary.
    eval_summary = mg.eval_matches(predicted, target_attr, predict_attr_name)
<<<<<<< HEAD
    metric = get_metric(eval_summary)
    fp_dataframe = get_dataframe(predicted, eval_summary['false_pos_ls'])
    fn_dataframe = get_dataframe(predicted, eval_summary['false_neg_ls'])
    mg._viewapp = QtGui.QApplication.instance()
    if mg._viewapp is None:
        mg._viewapp = QtGui.QApplication([])
=======

    # Get metric in a form that can be displayed from the evaluation summary
    metric = _get_metric(eval_summary)

    # Get false negatives and false positives as a DataFrame
    fp_dataframe = _get_dataframe(predicted, eval_summary['false_pos_ls'])
    fn_dataframe = _get_dataframe(predicted, eval_summary['false_neg_ls'])

    # Get the main window application
>>>>>>> cb4849b3
    app = mg._viewapp

    m = MainWindowManager(matcher, "rf", exclude_attrs, metric, predicted, fp_dataframe,
                          fn_dataframe)

    # If the show window is true, then display the window.
    if show_window:
        m.show()
        app.exec_()


def vis_tuple_debug_rf_matcher(matcher, t, exclude_attrs):
    """
    Visualize a matcher debugging a tuple.
    """
    # Get the classifier from the input object
    if isinstance(matcher, RFMatcher):
        clf = matcher.clf
    else:
        clf = matcher

    # Initialize the consolidate node lists and the statuses.
    consol_node_list = []
    consol_status = []

    # For each estimator (i.e the decision tree) call the decision tree
    # counter part
    for estimator in clf.estimators_:
        # Get the result from debugging the estimator
        ret_val, node_list = vis_tuple_debug_dt_matcher(estimator, t,
                                                        exclude_attrs)

        # Update the lists
        consol_status.append(ret_val)
        consol_node_list.append([ret_val, node_list])

    ret_val = False
    # Compute the prob. for match and non-match
    prob_true = float(sum(consol_status)) / len(clf.estimators_)
    prob_false = 1 - prob_true
    if prob_true > prob_false:
        ret_val = True
    # Finally return the status, and the consolidated node list.
    return ret_val, consol_node_list<|MERGE_RESOLUTION|>--- conflicted
+++ resolved
@@ -7,7 +7,8 @@
 from magellan import RFMatcher
 from magellan.debugmatcher.debug_gui_decisiontree_matcher \
     import vis_tuple_debug_dt_matcher
-from magellan.debugmatcher.debug_gui_utils import *
+from magellan.debugmatcher.debug_gui_utils import _get_metric, \
+    get_name_for_predict_column, _get_dataframe
 from magellan.gui.debug_gui_base import MainWindowManager
 from magellan.utils.catalog_helper import check_attrs_present
 from magellan.utils.generic_helper import list_drop_duplicates
@@ -99,14 +100,9 @@
 
     # Get the evaluation summary.
     eval_summary = mg.eval_matches(predicted, target_attr, predict_attr_name)
-<<<<<<< HEAD
-    metric = get_metric(eval_summary)
-    fp_dataframe = get_dataframe(predicted, eval_summary['false_pos_ls'])
-    fn_dataframe = get_dataframe(predicted, eval_summary['false_neg_ls'])
     mg._viewapp = QtGui.QApplication.instance()
     if mg._viewapp is None:
         mg._viewapp = QtGui.QApplication([])
-=======
 
     # Get metric in a form that can be displayed from the evaluation summary
     metric = _get_metric(eval_summary)
@@ -116,7 +112,7 @@
     fn_dataframe = _get_dataframe(predicted, eval_summary['false_neg_ls'])
 
     # Get the main window application
->>>>>>> cb4849b3
+
     app = mg._viewapp
 
     m = MainWindowManager(matcher, "rf", exclude_attrs, metric, predicted, fp_dataframe,
