from collections import OrderedDict

from PyQt4 import QtGui, QtCore

import magellan as mg
import magellan.catalog.catalog_manager as cm
from  magellan.gui.gui_utils import DictTableViewWithLabel, \
    DataFrameTableViewWithLabel, TreeViewWithLabel


class MainWindowManager(QtGui.QWidget):
    """
    This class defines the main window manager
    """
    def __init__(self, matcher, matcher_type, exclude_attrs_or_feature_table,
                 dictionary, table,
                 fp_dataframe, fn_dataframe):
        super(MainWindowManager, self).__init__()
        # Set the parameters as attributes to the class.
        self.matcher = matcher
        self.matcher_type = matcher_type
        self.exclude_attrs_or_feature_table = exclude_attrs_or_feature_table
        self.dictionary = dictionary
        self.table = table
        self.fp_dataframe = fp_dataframe
        self.fn_dataframe = fn_dataframe
        # Get the instance for QtGui
        mg._viewapp = QtGui.QApplication.instance()
        if mg._viewapp is None:
            mg._viewapp = QtGui.QApplication([])
        app = mg._viewapp

        ltable = cm.get_ltable(self.table)
        rtable = cm.get_rtable(self.table)

        # Get the copy of ltable and rtable
        l_df = ltable.copy()
        r_df = rtable.copy()

        # Set it as dataframes in the class
        self.l_df = l_df.set_index(cm.get_key(ltable), drop=False)
        self.r_df = r_df.set_index(cm.get_key(rtable), drop=False)

        # Set the metric widget, dataframe widget , combo box and the
        # dataframe correctly.
        self.metric_widget = None
        self.dataframe_widget = None
        self.combo_box = None
        self.current_combo_text = 'False Positives'
        self.current_dataframe = self.fp_dataframe
        self.setup_gui()

<<<<<<< HEAD
        width = min((40 + 1) * 105, app.desktop().screenGeometry().width() - 50)
        height = min((50 + 1) * 41, app.desktop().screenGeometry().width() -
                     100)
=======
        width = min((40 + 1) * 105,
                    mg._viewapp.desktop().screenGeometry().width() - 50)
        height = min((50 + 1) * 41,
                     mg._viewapp.desktop().screenGeometry().width() - 100)
        # set the size of height and width corrrectly.
>>>>>>> cb4849b3
        self.resize(width, height)

    def setup_gui(self):
        """
        This function sets up the GUI
        """
        # Set the combo box with the values false postives and negatives
        self.combo_box = QtGui.QComboBox()
        self.combo_box.addItems(['False Positives', 'False Negatives'])
        self.combo_box.activated[str].connect(self.combobox_onactivated)

        # Set the metric widget
        self.metric_widget = DictTableViewWithLabel(self,
                                                    self.dictionary, 'Metrics',
                                                    self.combo_box)
        # Set the dataframe widget
        self.dataframe_widget = DataFrameTableViewWithLabel(self,
                                                        self.current_dataframe,
                                                        self.current_combo_text)
        # Set the window title
        self.setWindowTitle('Debugger')
        # We want to split the main window vertically into two halves and on
        # the left have metric, and the combo box for false positives and
        # negatives
        layout = QtGui.QVBoxLayout(self)
        splitter = QtGui.QSplitter(QtCore.Qt.Horizontal)
        splitter.addWidget(self.metric_widget)
        splitter.addWidget(self.dataframe_widget)
        layout.addWidget(splitter)
        self.setLayout(layout)

    def handle_debug_button(self, index):
        """
        Function to handle debug button
        """
        r = self.current_dataframe.iloc[[index]]
        # Handle debug, show the tree to the user
        l_fkey = cm.get_fk_ltable(self.table)
        r_fkey = cm.get_fk_rtable(self.table)
        l_val = r.ix[r.index.values[0], l_fkey]
        r_val = r.ix[r.index.values[0], r_fkey]
        d1 = OrderedDict(self.l_df.ix[l_val])
        d2 = OrderedDict(self.r_df.ix[r_val])
        if self.matcher_type == 'dt':
            ret_val, node_list = mg.vis_tuple_debug_dt_matcher(
                self.matcher, r,
                self.exclude_attrs_or_feature_table)
        elif self.matcher_type == 'rf':
            ret_val, node_list = mg.vis_tuple_debug_rf_matcher(self.matcher, r,
                                                               self.exclude_attrs_or_feature_table)
        else:
            raise TypeError('Unknown matcher type ')
        debug_result = [ret_val]
        debug_result.append(node_list)
        # Create the debug window manager
        debug_obj = DebugWindowManager(d1, d2, self.matcher_type, debug_result)
        # Show the debug window to the user
        debug_obj.show()

    def handle_show_button(self, index):
        """
        The function to handle the show butting
        """
        r = self.current_dataframe.iloc[[index]]
        l_fkey = cm.get_fk_ltable(self.table)
        r_fkey = cm.get_fk_rtable(self.table)

        l_val = r.ix[r.index.values[0], l_fkey]
        r_val = r.ix[r.index.values[0], r_fkey]
        d1 = OrderedDict(self.l_df.ix[l_val])
        d2 = OrderedDict(self.r_df.ix[r_val])
        # Create a window manager
        show_obj = ShowWindowManager(d1, d2)
        # Show the window to the user
        show_obj.show()

    def combobox_onactivated(self, text):
        """
        Function to handle combobox activation
        """
        if text != self.current_combo_text:
            # Find that is selected. Based on what is selected show the
            # appropriate DataFrame
            if text == 'False Negatives':
                self.current_combo_text = text
                self.current_dataframe = self.fn_dataframe
            else:
                self.current_combo_text = text
                self.current_dataframe = self.fp_dataframe

            # Set up gui to show the Dataframe
            self.dataframe_widget.tbl_obj.dataframe = self.current_dataframe
            self.dataframe_widget.tbl_obj.setup_gui()
            self.dataframe_widget.label_obj.setText(text)


class ShowWindowManager(QtGui.QWidget):
    """
    Class to handle the window manager
    """
    def __init__(self, left_tuple_dict, right_tuple_dict):
        super(ShowWindowManager, self).__init__()
        # set the left tuple and right tuple
        self.left_tuple_dict = left_tuple_dict
        self.right_tuple_dict = right_tuple_dict
        self.left_tuple_widget = None
        self.right_tuple_widget = None

        self.setup_gui()

    def setup_gui(self):
        """
        Set up gui for the window manager

        """
        # Set the left tuple and right  tuple
        self.left_tuple_widget = DictTableViewWithLabel(self, self.left_tuple_dict, 'Left Tuple')
        self.right_tuple_widget = DictTableViewWithLabel(self, self.right_tuple_dict, 'Right Tuple')
        self.setWindowTitle('Show Tuples')

        layout = QtGui.QVBoxLayout()
        # Set the widgets at appropriate position
        splitter = QtGui.QSplitter(QtCore.Qt.Horizontal)
        splitter.addWidget(self.left_tuple_widget)
        splitter.addWidget(self.right_tuple_widget)
        layout.addWidget(splitter)
        # Set the layout correctly
        self.setLayout(layout)


class DebugWindowManager(QtGui.QWidget):
    """
    Class defining the over all debug window manager
    """
    def __init__(self, left_tuple_dict, right_tuple_dict, matcher_type,
                 debug_result):
        super(DebugWindowManager, self).__init__()
        # Set the tuples and widgets as attributes to the class
        self.left_tuple_dict = left_tuple_dict
        self.right_tuple_dict = right_tuple_dict
        self.matcher_type = matcher_type
        self.debug_result = debug_result
        self.left_tuple_widget = None
        self.right_tuple_widget = None
        self.debug_widget = None
        # Set up the gui
        self.setup_gui()

    def setup_gui(self):
        """
        Set up the gui for debugger
        """
        # Set the parameters and set the window title
        self.left_tuple_widget = DictTableViewWithLabel(self,
                                                        self.left_tuple_dict,
                                                        'Left Tuple')
        self.right_tuple_widget = DictTableViewWithLabel(self,
                                                         self.right_tuple_dict,
                                                         'Right Tuple')
        self.setWindowTitle('Debug Tuples')

        # Create a Tree view object to be embedded in the window
        self.debug_widget = TreeViewWithLabel(self, "Tree details",
                                              type=self.matcher_type,
                                              debug_result=self.debug_result
                                              )
        # Show the tree and the have a layout to show the tuples
        layout = QtGui.QHBoxLayout()
        splitter1 = QtGui.QSplitter(QtCore.Qt.Vertical)
        splitter1.addWidget(self.left_tuple_widget)
        splitter1.addWidget(self.right_tuple_widget)

        splitter2 = QtGui.QSplitter(QtCore.Qt.Horizontal)
        splitter2.addWidget(splitter1)
        splitter2.addWidget(self.debug_widget)
        layout.addWidget(splitter2)
        # Set the layout correctly.
        self.setLayout(layout)<|MERGE_RESOLUTION|>--- conflicted
+++ resolved
@@ -50,17 +50,10 @@
         self.current_dataframe = self.fp_dataframe
         self.setup_gui()
 
-<<<<<<< HEAD
         width = min((40 + 1) * 105, app.desktop().screenGeometry().width() - 50)
         height = min((50 + 1) * 41, app.desktop().screenGeometry().width() -
                      100)
-=======
-        width = min((40 + 1) * 105,
-                    mg._viewapp.desktop().screenGeometry().width() - 50)
-        height = min((50 + 1) * 41,
-                     mg._viewapp.desktop().screenGeometry().width() - 100)
         # set the size of height and width corrrectly.
->>>>>>> cb4849b3
         self.resize(width, height)
 
     def setup_gui(self):
