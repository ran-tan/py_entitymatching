from functools import partial
from PyQt4 import QtGui, QtCore, Qt
import pandas as pd
import six

import magellan as mg

class DataFrameTableView(QtGui.QTableWidget):
    """
    Class implementing DataFrame table view
    """
    def __init__(self, controller, dataframe):
        super(DataFrameTableView, self).__init__()
        # Set the parameters and set up the GUI
        self.controller = controller
        self.dataframe = dataframe
        mg._viewapp = QtGui.QApplication.instance()
        if mg._viewapp is None:
            mg._viewapp = QtGui.QApplication([])
        self.setup_gui()

    def set_dataframe(self, dataframe):
        # Set the DataFrame
        self.dataframe = dataframe

    def setup_gui(self):
        # Set up the GUI for DataFrame table
        # Set rowcount
        nrows = len(self.dataframe)
        self.setRowCount(nrows)
        # Set col count
        ncols = len(self.dataframe.columns)
        self.setColumnCount(ncols + 2) # + 2 because of show and debug icons

        # Set headers
        # hHriz. header
        headers = ['Show', 'Debug']
        headers.extend(list(self.dataframe.columns))
        self.setHorizontalHeaderLabels(headers)
        self.horizontalHeader().setStretchLastSection(True)
        # vertic. header
        self.verticalHeader().setVisible(True)

        # populate data
        # print self.dataframe
        if nrows > 0:
            for i in range(nrows):
                for j in range(ncols + 2):
                    if j == 0:
                        button = QtGui.QPushButton('Show', self)
                        self.setCellWidget(i, j, button)
                        button.clicked.connect(partial(self.controller.handle_show_button, i))
                    elif j == 1:
                        button = QtGui.QPushButton('Debug', self)
                        self.setCellWidget(i, j, button)
                        button.clicked.connect(partial(self.controller.handle_debug_button, i))
                    else:
                        if pd.isnull(self.dataframe.iloc(i, j - 2)):
                            self.setItem(i, j, QtGui.QTableWidgetItem(""))
                        else:
                            self.setItem(i, j, QtGui.QTableWidgetItem(
                                str(self.dataframe.iloc[i, j - 2])
                            ))
                        self.item(i, j).setFlags(QtCore.Qt.ItemIsSelectable | QtCore.Qt.ItemIsEnabled)




class DataFrameTableViewWithLabel(QtGui.QWidget):
    """
    Class implementing DataFrame table view with the label
    """
    def __init__(self, controller, dataframe, label):
        super(DataFrameTableViewWithLabel, self).__init__()
        # Set the parameters
        self.dataframe = dataframe
        self.label = label
        self.controller = controller
        self.tbl_obj = None
        self.label_obj = None
<<<<<<< HEAD
        mg._viewapp = QtGui.QApplication.instance()
        if mg._viewapp is None:
            mg._viewapp = QtGui.QApplication([])
=======
        # Setup the GUI
>>>>>>> cb4849b3
        self.setup_gui()

    def set_dataframe(self, data_frame):
        # Set the DataFrame
        self.dataframe = data_frame

    def set_label(self, label):
        # Set the label
        self.label = label

    def setup_gui(self):
        # Setup the GUI
        label = QtGui.QLabel(self.label)
        tbl_view = DataFrameTableView(self.controller, self.dataframe)
        self.label_obj = label
        self.tbl_obj = tbl_view
        layout = QtGui.QVBoxLayout()
        layout.addWidget(label)
        layout.addWidget(tbl_view)
        # Set the layout
        self.setLayout(layout)

class DictTableViewWithLabel(QtGui.QWidget):
    """
    Class implementing Dictionary table view with label
    """
    def __init__(self, controller, dictionary, label, combo_box=None):
        super(DictTableViewWithLabel, self).__init__()
        # Set the parameters
        self.dictionary = dictionary
        self.label = label
        self.controller = controller
        self.combo_box = combo_box
<<<<<<< HEAD
        mg._viewapp = QtGui.QApplication.instance()
        if mg._viewapp is None:
            mg._viewapp = QtGui.QApplication([])
        app = mg._viewapp
=======
        # Set up the GUI
>>>>>>> cb4849b3
        self.setup_gui()

    def setup_gui(self):
        # Set up the GUI
        # Set up the label
        label = QtGui.QLabel(self.label)
        # Create a dict table view
        dict_view = DictTableView(self.controller, self.dictionary,
                                  self.combo_box)
        layout = QtGui.QVBoxLayout()
        # Set the label
        layout.addWidget(label)
        layout.addWidget(dict_view)
        # Set the layout
        self.setLayout(layout)



class DictTableView(QtGui.QTableWidget):
    """
    Class implementing the Dictionary table view
    """
    def __init__(self, controller, dictionary, combo_box=None):
        super(DictTableView, self).__init__()
        # Set the parameters
        self.controller = controller
        self.dictionary = dictionary
        self.combo_box = combo_box
        mg._viewapp = QtGui.QApplication.instance()
        if mg._viewapp is None:
            mg._viewapp = QtGui.QApplication([])
        self.setup_gui()


    def set_dictionary(self, dictionary):
        # Set the dictionary
        self.dictionary = dictionary

    def setup_gui(self):
        # Set up the GUI
        # Set the sorting enabled
        self.setSortingEnabled(False)
        # Set the column count to be 1
        self.setColumnCount(1)

        # Get the number of rows
        nrows = len(list(self.dictionary.keys()))
        if self.combo_box is not None:
            nrows += 1
        self.setRowCount(nrows)

        # Horizontal headers
        self.setHorizontalHeaderLabels(['Value'])
        self.horizontalHeader().setStretchLastSection(True)

        # Vertical headers
        h = list(self.dictionary.keys())
        h.append('Show')
        self.setVerticalHeaderLabels(h)

        idx = 0

        for k, v in six.iteritems(self.dictionary):
            self.setItem(idx, 0, QtGui.QTableWidgetItem(str(v)))
            idx += 1
        if self.combo_box is not None:
            self.setCellWidget(idx, 0, self.combo_box)

class TreeView(QtGui.QTreeWidget):
    """
    Class implementing the Tree view
    """
    def __init__(self, controller, type, debug_result):
        super(TreeView, self).__init__()
        # Initialize the parameters
        self.controller = controller
        self.debug_result = debug_result
        self.type = type
        mg._viewapp = QtGui.QApplication.instance()
        if mg._viewapp is None:
            mg._viewapp = QtGui.QApplication([])
        app = mg._viewapp
        self.setup_gui()

    def setup_gui(self):
        # Set up the GUI, set the header appropriately
        if self.type == 'dt':
            header=QtGui.QTreeWidgetItem(["Debug-Tree","Status","Predicate",
                                          "Feature value"])
            self.setHeaderItem(header)
            root = self.get_treewidget_items_for_dt()
        elif self.type == 'rf':
            header=QtGui.QTreeWidgetItem(["Debug-Tree","Status","Predicate",
                                          "Feature value"])
            self.setHeaderItem(header)
            root = self.get_treewidget_items_for_rf()
        elif self.type == 'rm':
            header=QtGui.QTreeWidgetItem(["Debug-Rules","Status",
                                          "Conjunct", "Feature value"])
            self.setHeaderItem(header)
            root = self.get_treewidget_items_for_rm()
        else:
            raise TypeError('Unknown matcher type ')



    def get_treewidget_items_for_dt(self):
        """
        Get treewidget iterms for decision tree
        """
        # This is going to create a tree widget for debugging dt
        # matcher.
        overall_status = self.debug_result[0]
        node_list = self.debug_result[1]
        root = QtGui.QTreeWidgetItem(self, ['Nodes', str(overall_status), '',
                                            ''])
        idx = 0
        for ls in node_list:
            temp = QtGui.QTreeWidgetItem(root, ['','','',''])
            temp = QtGui.QTreeWidgetItem(root, ['Node '
                                                + str(idx+1), str(ls[0]),
                                                str(ls[1]), str(ls[2])])

            idx += 1
        return root

    def get_treewidget_items_for_rf(self):
        """
        Get treewidget iterms for random forest
        """
        # This is going to create a tree widget for debugging rf
        # matcher.

        overall_status = self.debug_result[0]
        consol_node_list = self.debug_result[1]
        root = QtGui.QTreeWidgetItem(self, ['Trees('+str(len(consol_node_list))
                                            +')', str(overall_status),'', ''])
        tree_idx = 1
        for node_list in consol_node_list:
            sub_root = QtGui.QTreeWidgetItem(root, ['','','',''])
            sub_root = QtGui.QTreeWidgetItem(root, ['Tree ' + str(tree_idx),
                                                    str(node_list[0]), '', ''])

            node_idx = 1
            for ls in node_list[1]:
                temp = QtGui.QTreeWidgetItem(sub_root, ['','','',''])
                temp = QtGui.QTreeWidgetItem(sub_root, ['Node ' + str(node_idx),
                                                        str(ls[0]), str(ls[1]),
                                                        str(ls[2])])
                node_idx += 1
            tree_idx += 1
        return root

    def get_treewidget_items_for_rm(self):
        """
        Get treewidget iterms for rule based matcher forest
        """
        # This is going to create a tree widget for debugging rule based matcher
        # matcher.

        overall_status = self.debug_result[0]
        consol_rule_list = self.debug_result[1]
        root = QtGui.QTreeWidgetItem(self, ['Rules('+str(
            len(consol_rule_list))+')',  str(overall_status),
                                            '', ''])
        rule_idx = 1
        for rule_list  in consol_rule_list:
            sub_root = QtGui.QTreeWidgetItem(root, ['','','',''])
            sub_root = QtGui.QTreeWidgetItem(root, ['Rule ' + str(rule_idx),
                                                    str(rule_list[0]), '', ''])

            node_idx = 1
            for ls in rule_list[1]:
                temp = QtGui.QTreeWidgetItem(sub_root, ['','','',''])
                temp = QtGui.QTreeWidgetItem(sub_root, ['Conjunct ' +
                                                        str(node_idx),
                                                        str(ls[0]), str(ls[1]),
                                                        str(ls[2])])
                node_idx += 1
            rule_idx += 1
        return root


class TreeViewWithLabel(QtGui.QWidget):
    """
    Class implementing Tree view with label
    """
    def __init__(self, controller, label, type, debug_result):
        super(TreeViewWithLabel, self).__init__()
        # Initialize the parameters
        self.type = type
        self.debug_result = debug_result
        self.label = label
        self.controller = controller
<<<<<<< HEAD
        mg._viewapp = QtGui.QApplication.instance()
        if mg._viewapp is None:
            mg._viewapp = QtGui.QApplication([])
=======
        # Set up the GUI
>>>>>>> cb4849b3
        self.setup_gui()

    def setup_gui(self):
        label = QtGui.QLabel(self.label)
        tree_view = TreeView(self.controller, self.type, self.debug_result)
        # Set up the GUI with tree and label
        layout = QtGui.QVBoxLayout()
        layout.addWidget(label)
        layout.addWidget(tree_view)
        # Set the layout
        self.setLayout(layout)<|MERGE_RESOLUTION|>--- conflicted
+++ resolved
@@ -1,14 +1,17 @@
 from functools import partial
-from PyQt4 import QtGui, QtCore, Qt
+
 import pandas as pd
 import six
+from PyQt4 import QtGui, QtCore
 
 import magellan as mg
 
+
 class DataFrameTableView(QtGui.QTableWidget):
     """
     Class implementing DataFrame table view
     """
+
     def __init__(self, controller, dataframe):
         super(DataFrameTableView, self).__init__()
         # Set the parameters and set up the GUI
@@ -30,7 +33,7 @@
         self.setRowCount(nrows)
         # Set col count
         ncols = len(self.dataframe.columns)
-        self.setColumnCount(ncols + 2) # + 2 because of show and debug icons
+        self.setColumnCount(ncols + 2)  # + 2 because of show and debug icons
 
         # Set headers
         # hHriz. header
@@ -49,11 +52,13 @@
                     if j == 0:
                         button = QtGui.QPushButton('Show', self)
                         self.setCellWidget(i, j, button)
-                        button.clicked.connect(partial(self.controller.handle_show_button, i))
+                        button.clicked.connect(
+                            partial(self.controller.handle_show_button, i))
                     elif j == 1:
                         button = QtGui.QPushButton('Debug', self)
                         self.setCellWidget(i, j, button)
-                        button.clicked.connect(partial(self.controller.handle_debug_button, i))
+                        button.clicked.connect(
+                            partial(self.controller.handle_debug_button, i))
                     else:
                         if pd.isnull(self.dataframe.iloc(i, j - 2)):
                             self.setItem(i, j, QtGui.QTableWidgetItem(""))
@@ -61,15 +66,15 @@
                             self.setItem(i, j, QtGui.QTableWidgetItem(
                                 str(self.dataframe.iloc[i, j - 2])
                             ))
-                        self.item(i, j).setFlags(QtCore.Qt.ItemIsSelectable | QtCore.Qt.ItemIsEnabled)
-
-
+                        self.item(i, j).setFlags(
+                            QtCore.Qt.ItemIsSelectable | QtCore.Qt.ItemIsEnabled)
 
 
 class DataFrameTableViewWithLabel(QtGui.QWidget):
     """
     Class implementing DataFrame table view with the label
     """
+
     def __init__(self, controller, dataframe, label):
         super(DataFrameTableViewWithLabel, self).__init__()
         # Set the parameters
@@ -78,13 +83,9 @@
         self.controller = controller
         self.tbl_obj = None
         self.label_obj = None
-<<<<<<< HEAD
-        mg._viewapp = QtGui.QApplication.instance()
-        if mg._viewapp is None:
-            mg._viewapp = QtGui.QApplication([])
-=======
-        # Setup the GUI
->>>>>>> cb4849b3
+        mg._viewapp = QtGui.QApplication.instance()
+        if mg._viewapp is None:
+            mg._viewapp = QtGui.QApplication([])
         self.setup_gui()
 
     def set_dataframe(self, data_frame):
@@ -107,10 +108,12 @@
         # Set the layout
         self.setLayout(layout)
 
+
 class DictTableViewWithLabel(QtGui.QWidget):
     """
     Class implementing Dictionary table view with label
     """
+
     def __init__(self, controller, dictionary, label, combo_box=None):
         super(DictTableViewWithLabel, self).__init__()
         # Set the parameters
@@ -118,14 +121,12 @@
         self.label = label
         self.controller = controller
         self.combo_box = combo_box
-<<<<<<< HEAD
+
         mg._viewapp = QtGui.QApplication.instance()
         if mg._viewapp is None:
             mg._viewapp = QtGui.QApplication([])
         app = mg._viewapp
-=======
         # Set up the GUI
->>>>>>> cb4849b3
         self.setup_gui()
 
     def setup_gui(self):
@@ -143,11 +144,11 @@
         self.setLayout(layout)
 
 
-
 class DictTableView(QtGui.QTableWidget):
     """
     Class implementing the Dictionary table view
     """
+
     def __init__(self, controller, dictionary, combo_box=None):
         super(DictTableView, self).__init__()
         # Set the parameters
@@ -158,7 +159,6 @@
         if mg._viewapp is None:
             mg._viewapp = QtGui.QApplication([])
         self.setup_gui()
-
 
     def set_dictionary(self, dictionary):
         # Set the dictionary
@@ -194,10 +194,12 @@
         if self.combo_box is not None:
             self.setCellWidget(idx, 0, self.combo_box)
 
+
 class TreeView(QtGui.QTreeWidget):
     """
     Class implementing the Tree view
     """
+
     def __init__(self, controller, type, debug_result):
         super(TreeView, self).__init__()
         # Initialize the parameters
@@ -213,24 +215,22 @@
     def setup_gui(self):
         # Set up the GUI, set the header appropriately
         if self.type == 'dt':
-            header=QtGui.QTreeWidgetItem(["Debug-Tree","Status","Predicate",
-                                          "Feature value"])
+            header = QtGui.QTreeWidgetItem(["Debug-Tree", "Status", "Predicate",
+                                            "Feature value"])
             self.setHeaderItem(header)
             root = self.get_treewidget_items_for_dt()
         elif self.type == 'rf':
-            header=QtGui.QTreeWidgetItem(["Debug-Tree","Status","Predicate",
-                                          "Feature value"])
+            header = QtGui.QTreeWidgetItem(["Debug-Tree", "Status", "Predicate",
+                                            "Feature value"])
             self.setHeaderItem(header)
             root = self.get_treewidget_items_for_rf()
         elif self.type == 'rm':
-            header=QtGui.QTreeWidgetItem(["Debug-Rules","Status",
-                                          "Conjunct", "Feature value"])
+            header = QtGui.QTreeWidgetItem(["Debug-Rules", "Status",
+                                            "Conjunct", "Feature value"])
             self.setHeaderItem(header)
             root = self.get_treewidget_items_for_rm()
         else:
             raise TypeError('Unknown matcher type ')
-
-
 
     def get_treewidget_items_for_dt(self):
         """
@@ -244,9 +244,9 @@
                                             ''])
         idx = 0
         for ls in node_list:
-            temp = QtGui.QTreeWidgetItem(root, ['','','',''])
+            temp = QtGui.QTreeWidgetItem(root, ['', '', '', ''])
             temp = QtGui.QTreeWidgetItem(root, ['Node '
-                                                + str(idx+1), str(ls[0]),
+                                                + str(idx + 1), str(ls[0]),
                                                 str(ls[1]), str(ls[2])])
 
             idx += 1
@@ -261,17 +261,18 @@
 
         overall_status = self.debug_result[0]
         consol_node_list = self.debug_result[1]
-        root = QtGui.QTreeWidgetItem(self, ['Trees('+str(len(consol_node_list))
-                                            +')', str(overall_status),'', ''])
+        root = QtGui.QTreeWidgetItem(self,
+                                     ['Trees(' + str(len(consol_node_list))
+                                      + ')', str(overall_status), '', ''])
         tree_idx = 1
         for node_list in consol_node_list:
-            sub_root = QtGui.QTreeWidgetItem(root, ['','','',''])
+            sub_root = QtGui.QTreeWidgetItem(root, ['', '', '', ''])
             sub_root = QtGui.QTreeWidgetItem(root, ['Tree ' + str(tree_idx),
                                                     str(node_list[0]), '', ''])
 
             node_idx = 1
             for ls in node_list[1]:
-                temp = QtGui.QTreeWidgetItem(sub_root, ['','','',''])
+                temp = QtGui.QTreeWidgetItem(sub_root, ['', '', '', ''])
                 temp = QtGui.QTreeWidgetItem(sub_root, ['Node ' + str(node_idx),
                                                         str(ls[0]), str(ls[1]),
                                                         str(ls[2])])
@@ -288,18 +289,18 @@
 
         overall_status = self.debug_result[0]
         consol_rule_list = self.debug_result[1]
-        root = QtGui.QTreeWidgetItem(self, ['Rules('+str(
-            len(consol_rule_list))+')',  str(overall_status),
+        root = QtGui.QTreeWidgetItem(self, ['Rules(' + str(
+            len(consol_rule_list)) + ')', str(overall_status),
                                             '', ''])
         rule_idx = 1
-        for rule_list  in consol_rule_list:
-            sub_root = QtGui.QTreeWidgetItem(root, ['','','',''])
+        for rule_list in consol_rule_list:
+            sub_root = QtGui.QTreeWidgetItem(root, ['', '', '', ''])
             sub_root = QtGui.QTreeWidgetItem(root, ['Rule ' + str(rule_idx),
                                                     str(rule_list[0]), '', ''])
 
             node_idx = 1
             for ls in rule_list[1]:
-                temp = QtGui.QTreeWidgetItem(sub_root, ['','','',''])
+                temp = QtGui.QTreeWidgetItem(sub_root, ['', '', '', ''])
                 temp = QtGui.QTreeWidgetItem(sub_root, ['Conjunct ' +
                                                         str(node_idx),
                                                         str(ls[0]), str(ls[1]),
@@ -313,6 +314,7 @@
     """
     Class implementing Tree view with label
     """
+
     def __init__(self, controller, label, type, debug_result):
         super(TreeViewWithLabel, self).__init__()
         # Initialize the parameters
@@ -320,13 +322,11 @@
         self.debug_result = debug_result
         self.label = label
         self.controller = controller
-<<<<<<< HEAD
-        mg._viewapp = QtGui.QApplication.instance()
-        if mg._viewapp is None:
-            mg._viewapp = QtGui.QApplication([])
-=======
+        mg._viewapp = QtGui.QApplication.instance()
+        if mg._viewapp is None:
+            mg._viewapp = QtGui.QApplication([])
+
         # Set up the GUI
->>>>>>> cb4849b3
         self.setup_gui()
 
     def setup_gui(self):
