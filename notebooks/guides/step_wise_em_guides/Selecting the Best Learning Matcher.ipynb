--- conflicted
+++ resolved
@@ -11,15 +11,8 @@
   },
   {
    "cell_type": "code",
-<<<<<<< HEAD
-   "execution_count": 20,
-   "metadata": {},
-=======
    "execution_count": 1,
-   "metadata": {
-    "collapsed": true
-   },
->>>>>>> 172d373b
+   "metadata": {},
    "outputs": [],
    "source": [
     "# Import py_entitymatching package\n",
@@ -34,37 +27,6 @@
   {
    "cell_type": "code",
    "execution_count": 2,
-   "metadata": {},
-   "outputs": [
-    {
-     "name": "stdout",
-     "output_type": "stream",
-     "text": [
-      "Adding Features to Feature Table.ipynb\r\n",
-      "Combining Multiple Blockers.ipynb\r\n",
-      "Debugging Blocker Output.ipynb\r\n",
-      "Down Sampling.ipynb\r\n",
-      "Editing and Generating Features Manually.ipynb\r\n",
-      "Evaluating the Selected Matcher.ipynb\r\n",
-      "Generating Features Manually.ipynb\r\n",
-      "Performing Blocking Using Blackbox Blocker.ipynb\r\n",
-      "Performing Blocking Using Built-In Blockers (Attr. Equivalence Blocker).ipynb\r\n",
-      "Performing Blocking Using Built-In Blockers (Overlap Blocker).ipynb\r\n",
-      "Performing Blocking Using Rule-Based Blocking.ipynb\r\n",
-      "Reading CSV Files from Disk.ipynb\r\n",
-      "Removing Features From Feature Table.ipynb\r\n",
-      "Sampling and Labeling.ipynb\r\n",
-      "Selecting the Best Learning Matcher.ipynb\r\n"
-     ]
-    }
-   ],
-   "source": [
-    "!ls $datasets_dir"
-   ]
-  },
-  {
-   "cell_type": "code",
-   "execution_count": 3,
    "metadata": {
     "collapsed": true
    },
@@ -80,11 +42,7 @@
   },
   {
    "cell_type": "code",
-<<<<<<< HEAD
-   "execution_count": 4,
-=======
-   "execution_count": 5,
->>>>>>> 172d373b
+   "execution_count": 3,
    "metadata": {},
    "outputs": [
     {
@@ -109,20 +67,13 @@
    "cell_type": "markdown",
    "metadata": {},
    "source": [
-    "Then, split the labeled data into development set and evaluation set. Use the development set to select the best learning-based matcher"
-   ]
-  },
-  {
-   "cell_type": "code",
-<<<<<<< HEAD
-   "execution_count": 5,
-   "metadata": {},
-=======
-   "execution_count": 6,
-   "metadata": {
-    "collapsed": true
-   },
->>>>>>> 172d373b
+    "Then, split the labeled data into development set and evaluation set and convert them into feature vectors"
+   ]
+  },
+  {
+   "cell_type": "code",
+   "execution_count": 4,
+   "metadata": {},
    "outputs": [],
    "source": [
     "# Split S into I an J\n",
@@ -132,150 +83,26 @@
    ]
   },
   {
-   "cell_type": "markdown",
-   "metadata": {},
-   "source": [
-    "# Selecting the Best learning-based matcher "
-   ]
-  },
-  {
-   "cell_type": "markdown",
-   "metadata": {},
-   "source": [
-    "This, typically involves the following steps:\n",
-    "1. Creating a set of learning-based matchers\n",
-    "2. Creating features\n",
-    "3. Extracting feature vectors\n",
-    "4. Selecting the best learning-based matcher using k-fold cross validation\n",
-    "5. Debugging the matcher (and possibly repeat the above steps)"
-   ]
-  },
-  {
-   "cell_type": "markdown",
-   "metadata": {},
-   "source": [
-    "## Creating a set of learning-based matchers"
-   ]
-  },
-  {
-   "cell_type": "markdown",
-   "metadata": {},
-   "source": [
-    "First, we need to create a set of learning-based matchers. The following matchers are supported in Magellan: (1) decision tree, (2) random forest, (3) naive bayes, (4) svm, (5) logistic regression, and (6) linear regression."
-   ]
-  },
-  {
-   "cell_type": "code",
-   "execution_count": 7,
+   "cell_type": "code",
+   "execution_count": 5,
    "metadata": {
     "collapsed": true
    },
    "outputs": [],
    "source": [
-    "# Create a set of ML-matchers\n",
-    "dt = em.DTMatcher(name='DecisionTree', random_state=0)\n",
-    "svm = em.SVMMatcher(name='SVM', random_state=0)\n",
-    "rf = em.RFMatcher(name='RF', random_state=0)\n",
-    "lg = em.LogRegMatcher(name='LogReg', random_state=0)\n",
-    "ln = em.LinRegMatcher(name='LinReg')\n",
-    "xg = em.XGBoostMatcher(name='XGBoost')"
-   ]
-  },
-  {
-   "cell_type": "markdown",
-   "metadata": {},
-   "source": [
-    "## Creating features\n",
-    "\n",
-    "Next, we need to create a set of features for the development set. Magellan provides a way to automatically generate features based on the attributes in the input tables. For the purposes of this guide, we use the automatically generated features."
-   ]
-  },
-  {
-   "cell_type": "code",
-   "execution_count": 8,
+    "# Generate a set of features\n",
+    "F = em.get_features_for_matching(A, B, validate_inferred_attr_types=False)"
+   ]
+  },
+  {
+   "cell_type": "code",
+   "execution_count": 6,
    "metadata": {
     "collapsed": true
    },
    "outputs": [],
    "source": [
-    "# Generate a set of features\n",
-    "F = em.get_features_for_matching(A, B, validate_inferred_attr_types=False)"
-   ]
-  },
-  {
-   "cell_type": "markdown",
-   "metadata": {},
-   "source": [
-    "We observe that there were 20 features generated. As a first step, lets say that we decide to use only 'year' related features."
-   ]
-  },
-  {
-   "cell_type": "code",
-<<<<<<< HEAD
-   "execution_count": 8,
-=======
-   "execution_count": 9,
->>>>>>> 172d373b
-   "metadata": {},
-   "outputs": [
-    {
-     "data": {
-      "text/plain": [
-       "0                          id_id_lev_dist\n",
-       "1                           id_id_lev_sim\n",
-       "2                               id_id_jar\n",
-       "3                               id_id_jwn\n",
-       "4                               id_id_exm\n",
-       "5                   id_id_jac_qgm_3_qgm_3\n",
-       "6             title_title_jac_qgm_3_qgm_3\n",
-       "7         title_title_cos_dlm_dc0_dlm_dc0\n",
-       "8                         title_title_mel\n",
-       "9                    title_title_lev_dist\n",
-       "10                    title_title_lev_sim\n",
-       "11        authors_authors_jac_qgm_3_qgm_3\n",
-       "12    authors_authors_cos_dlm_dc0_dlm_dc0\n",
-       "13                    authors_authors_mel\n",
-       "14               authors_authors_lev_dist\n",
-       "15                authors_authors_lev_sim\n",
-       "16                          year_year_exm\n",
-       "17                          year_year_anm\n",
-       "18                     year_year_lev_dist\n",
-       "19                      year_year_lev_sim\n",
-       "Name: feature_name, dtype: object"
-      ]
-     },
-     "execution_count": 9,
-     "metadata": {},
-     "output_type": "execute_result"
-    }
-   ],
-   "source": [
-    "F.feature_name"
-   ]
-  },
-  {
-   "cell_type": "markdown",
-   "metadata": {},
-   "source": [
-    "## Extracting feature vectors\n",
-    "\n",
-    "In this step, we extract feature vectors using the development set and the created features."
-   ]
-  },
-  {
-   "cell_type": "code",
-<<<<<<< HEAD
-   "execution_count": 9,
-   "metadata": {},
-=======
-   "execution_count": 10,
-   "metadata": {
-    "collapsed": true
-   },
->>>>>>> 172d373b
-   "outputs": [],
-   "source": [
-    "# Convert the I into a set of feature vectors using F\n",
+    "# Convert I into feature vectors using updated F\n",
     "H = em.extract_feature_vecs(I, \n",
     "                            feature_table=F, \n",
     "                            attrs_after='label',\n",
@@ -283,12 +110,60 @@
    ]
   },
   {
-   "cell_type": "code",
-<<<<<<< HEAD
-   "execution_count": 10,
-=======
+   "cell_type": "markdown",
+   "metadata": {},
+   "source": [
+    "# Compute accuracy of X (Decision Tree) on J"
+   ]
+  },
+  {
+   "cell_type": "markdown",
+   "metadata": {},
+   "source": [
+    "It involves the following steps:\n",
+    "\n",
+    "1. Train X using  H\n",
+    "2. Convert J into a set of feature vectors (L)\n",
+    "3. Predict on L using X\n",
+    "4. Evaluate the predictions"
+   ]
+  },
+  {
+   "cell_type": "code",
+   "execution_count": 7,
+   "metadata": {
+    "collapsed": true
+   },
+   "outputs": [],
+   "source": [
+    "# Instantiate the matcher to evaluate.\n",
+    "dt = em.DTMatcher(name='DecisionTree', random_state=0)"
+   ]
+  },
+  {
+   "cell_type": "code",
    "execution_count": 11,
->>>>>>> 172d373b
+   "metadata": {},
+   "outputs": [],
+   "source": [
+    "# Train using feature vectors from I \n",
+    "dt.fit(table=H, \n",
+    "       exclude_attrs=['_id', 'ltable_id', 'rtable_id', 'label'], \n",
+    "       target_attr='label')\n",
+    "\n",
+    "# Convert J into a set of feature vectors using F\n",
+    "L = em.extract_feature_vecs(J, feature_table=F,\n",
+    "                            attrs_after='label', show_progress=False)\n",
+    "\n",
+    "# Predict on L \n",
+    "predictions = dt.predict(table=L, exclude_attrs=['_id', 'ltable_id', 'rtable_id', 'label'], \n",
+    "              append=True, target_attr='predicted', inplace=False, return_probs=True,\n",
+    "                        probs_attr='proba')"
+   ]
+  },
+  {
+   "cell_type": "code",
+   "execution_count": 13,
    "metadata": {},
    "outputs": [
     {
@@ -315,1277 +190,94 @@
        "      <th>_id</th>\n",
        "      <th>ltable_id</th>\n",
        "      <th>rtable_id</th>\n",
-       "      <th>id_id_lev_dist</th>\n",
-       "      <th>id_id_lev_sim</th>\n",
-       "      <th>id_id_jar</th>\n",
-       "      <th>id_id_jwn</th>\n",
-       "      <th>id_id_exm</th>\n",
-       "      <th>id_id_jac_qgm_3_qgm_3</th>\n",
-       "      <th>title_title_jac_qgm_3_qgm_3</th>\n",
-       "      <th>...</th>\n",
-       "      <th>authors_authors_jac_qgm_3_qgm_3</th>\n",
-       "      <th>authors_authors_cos_dlm_dc0_dlm_dc0</th>\n",
-       "      <th>authors_authors_mel</th>\n",
-       "      <th>authors_authors_lev_dist</th>\n",
-       "      <th>authors_authors_lev_sim</th>\n",
-       "      <th>year_year_exm</th>\n",
-       "      <th>year_year_anm</th>\n",
-       "      <th>year_year_lev_dist</th>\n",
-       "      <th>year_year_lev_sim</th>\n",
-       "      <th>label</th>\n",
+       "      <th>predicted</th>\n",
+       "      <th>proba</th>\n",
        "    </tr>\n",
        "  </thead>\n",
        "  <tbody>\n",
        "    <tr>\n",
-       "      <th>430</th>\n",
-       "      <td>430</td>\n",
-       "      <td>l1494</td>\n",
-       "      <td>r1257</td>\n",
-       "      <td>4</td>\n",
-       "      <td>0.20</td>\n",
-       "      <td>0.466667</td>\n",
-       "      <td>0.466667</td>\n",
-       "      <td>0</td>\n",
-       "      <td>0.000000</td>\n",
-       "      <td>0.000000</td>\n",
-       "      <td>...</td>\n",
-       "      <td>0.000000</td>\n",
-       "      <td>0.000000</td>\n",
-       "      <td>0.445707</td>\n",
-       "      <td>44.0</td>\n",
-       "      <td>0.083333</td>\n",
-       "      <td>1</td>\n",
-       "      <td>1.0</td>\n",
+       "      <th>124</th>\n",
+       "      <td>124</td>\n",
+       "      <td>l1647</td>\n",
+       "      <td>r366</td>\n",
        "      <td>0.0</td>\n",
        "      <td>1.0</td>\n",
-       "      <td>0</td>\n",
-       "    </tr>\n",
-       "    <tr>\n",
-       "      <th>35</th>\n",
-       "      <td>35</td>\n",
-       "      <td>l1385</td>\n",
-       "      <td>r1160</td>\n",
-       "      <td>4</td>\n",
-       "      <td>0.20</td>\n",
-       "      <td>0.466667</td>\n",
-       "      <td>0.466667</td>\n",
-       "      <td>0</td>\n",
-       "      <td>0.000000</td>\n",
-       "      <td>0.025641</td>\n",
-       "      <td>...</td>\n",
-       "      <td>0.000000</td>\n",
-       "      <td>0.000000</td>\n",
-       "      <td>0.589417</td>\n",
-       "      <td>43.0</td>\n",
-       "      <td>0.271186</td>\n",
-       "      <td>1</td>\n",
-       "      <td>1.0</td>\n",
+       "    </tr>\n",
+       "    <tr>\n",
+       "      <th>54</th>\n",
+       "      <td>54</td>\n",
+       "      <td>l332</td>\n",
+       "      <td>r1463</td>\n",
        "      <td>0.0</td>\n",
        "      <td>1.0</td>\n",
-       "      <td>0</td>\n",
-       "    </tr>\n",
-       "    <tr>\n",
-       "      <th>394</th>\n",
-       "      <td>394</td>\n",
-       "      <td>l1345</td>\n",
-       "      <td>r85</td>\n",
-       "      <td>4</td>\n",
-       "      <td>0.20</td>\n",
-       "      <td>0.000000</td>\n",
-       "      <td>0.000000</td>\n",
-       "      <td>0</td>\n",
-       "      <td>0.090909</td>\n",
-       "      <td>1.000000</td>\n",
-       "      <td>...</td>\n",
-       "      <td>0.951111</td>\n",
-       "      <td>0.945946</td>\n",
-       "      <td>0.822080</td>\n",
-       "      <td>172.0</td>\n",
-       "      <td>0.338462</td>\n",
-       "      <td>1</td>\n",
-       "      <td>1.0</td>\n",
+       "    </tr>\n",
+       "    <tr>\n",
+       "      <th>268</th>\n",
+       "      <td>268</td>\n",
+       "      <td>l1499</td>\n",
+       "      <td>r1725</td>\n",
        "      <td>0.0</td>\n",
        "      <td>1.0</td>\n",
-       "      <td>1</td>\n",
-       "    </tr>\n",
-       "    <tr>\n",
-       "      <th>29</th>\n",
-       "      <td>29</td>\n",
-       "      <td>l611</td>\n",
-       "      <td>r141</td>\n",
-       "      <td>3</td>\n",
-       "      <td>0.25</td>\n",
-       "      <td>0.666667</td>\n",
-       "      <td>0.666667</td>\n",
-       "      <td>0</td>\n",
-       "      <td>0.090909</td>\n",
-       "      <td>0.049383</td>\n",
-       "      <td>...</td>\n",
-       "      <td>0.000000</td>\n",
-       "      <td>0.000000</td>\n",
-       "      <td>0.531543</td>\n",
-       "      <td>26.0</td>\n",
-       "      <td>0.277778</td>\n",
-       "      <td>1</td>\n",
-       "      <td>1.0</td>\n",
-       "      <td>0.0</td>\n",
-       "      <td>1.0</td>\n",
-       "      <td>0</td>\n",
-       "    </tr>\n",
-       "    <tr>\n",
-       "      <th>181</th>\n",
-       "      <td>181</td>\n",
-       "      <td>l1164</td>\n",
-       "      <td>r1161</td>\n",
-       "      <td>2</td>\n",
-       "      <td>0.60</td>\n",
-       "      <td>0.733333</td>\n",
-       "      <td>0.733333</td>\n",
-       "      <td>0</td>\n",
-       "      <td>0.076923</td>\n",
-       "      <td>1.000000</td>\n",
-       "      <td>...</td>\n",
-       "      <td>0.592593</td>\n",
-       "      <td>0.668153</td>\n",
-       "      <td>0.684700</td>\n",
-       "      <td>34.0</td>\n",
-       "      <td>0.244444</td>\n",
-       "      <td>1</td>\n",
-       "      <td>1.0</td>\n",
-       "      <td>0.0</td>\n",
-       "      <td>1.0</td>\n",
-       "      <td>1</td>\n",
-       "    </tr>\n",
-       "  </tbody>\n",
-       "</table>\n",
-       "<p>5 rows × 24 columns</p>\n",
-       "</div>"
-      ],
-      "text/plain": [
-       "     _id ltable_id rtable_id  id_id_lev_dist  id_id_lev_sim  id_id_jar  \\\n",
-       "430  430     l1494     r1257               4           0.20   0.466667   \n",
-       "35    35     l1385     r1160               4           0.20   0.466667   \n",
-       "394  394     l1345       r85               4           0.20   0.000000   \n",
-       "29    29      l611      r141               3           0.25   0.666667   \n",
-       "181  181     l1164     r1161               2           0.60   0.733333   \n",
-       "\n",
-       "     id_id_jwn  id_id_exm  id_id_jac_qgm_3_qgm_3  title_title_jac_qgm_3_qgm_3  \\\n",
-       "430   0.466667          0               0.000000                     0.000000   \n",
-       "35    0.466667          0               0.000000                     0.025641   \n",
-       "394   0.000000          0               0.090909                     1.000000   \n",
-       "29    0.666667          0               0.090909                     0.049383   \n",
-       "181   0.733333          0               0.076923                     1.000000   \n",
-       "\n",
-       "     ...    authors_authors_jac_qgm_3_qgm_3  \\\n",
-       "430  ...                           0.000000   \n",
-       "35   ...                           0.000000   \n",
-       "394  ...                           0.951111   \n",
-       "29   ...                           0.000000   \n",
-       "181  ...                           0.592593   \n",
-       "\n",
-       "     authors_authors_cos_dlm_dc0_dlm_dc0  authors_authors_mel  \\\n",
-       "430                             0.000000             0.445707   \n",
-       "35                              0.000000             0.589417   \n",
-       "394                             0.945946             0.822080   \n",
-       "29                              0.000000             0.531543   \n",
-       "181                             0.668153             0.684700   \n",
-       "\n",
-       "     authors_authors_lev_dist  authors_authors_lev_sim  year_year_exm  \\\n",
-       "430                      44.0                 0.083333              1   \n",
-       "35                       43.0                 0.271186              1   \n",
-       "394                     172.0                 0.338462              1   \n",
-       "29                       26.0                 0.277778              1   \n",
-       "181                      34.0                 0.244444              1   \n",
-       "\n",
-       "     year_year_anm  year_year_lev_dist  year_year_lev_sim  label  \n",
-       "430            1.0                 0.0                1.0      0  \n",
-       "35             1.0                 0.0                1.0      0  \n",
-       "394            1.0                 0.0                1.0      1  \n",
-       "29             1.0                 0.0                1.0      0  \n",
-       "181            1.0                 0.0                1.0      1  \n",
-       "\n",
-       "[5 rows x 24 columns]"
-      ]
-     },
-     "execution_count": 11,
-     "metadata": {},
-     "output_type": "execute_result"
-    }
-   ],
-   "source": [
-    "# Display first few rows\n",
-    "H.head()"
-   ]
-  },
-  {
-   "cell_type": "code",
-<<<<<<< HEAD
-   "execution_count": 11,
-=======
-   "execution_count": 12,
->>>>>>> 172d373b
-   "metadata": {},
-   "outputs": [
-    {
-     "data": {
-      "text/plain": [
-       "True"
-      ]
-     },
-     "execution_count": 12,
-     "metadata": {},
-     "output_type": "execute_result"
-    }
-   ],
-   "source": [
-    "# Check if the feature vectors contain missing values\n",
-    "# A return value of True means that there are missing values\n",
-    "any(pd.notnull(H))"
-   ]
-  },
-  {
-   "cell_type": "markdown",
-   "metadata": {},
-   "source": [
-    "We observe that the extracted feature vectors contain missing values. We have to impute the missing values for the learning-based matchers to fit the model correctly. For the purposes of this guide, we impute the missing value in a column with the mean of the values in that column. "
-   ]
-  },
-  {
-   "cell_type": "code",
-   "execution_count": 13,
-   "metadata": {
-    "collapsed": true
-   },
-   "outputs": [],
-   "source": [
-    "# Impute feature vectors with the mean of the column values.\n",
-    "H = em.impute_table(H, \n",
-    "                exclude_attrs=['_id', 'ltable_id', 'rtable_id', 'label'],\n",
-    "                strategy='mean')"
-   ]
-  },
-  {
-   "cell_type": "markdown",
-   "metadata": {},
-   "source": [
-    "## Selecting the best matcher using cross-validation\n",
-    "\n",
-    "Now, we select the best matcher using k-fold cross-validation. For the purposes of this guide, we use five fold cross validation and use 'precision' metric to select the best matcher."
-   ]
-  },
-  {
-   "cell_type": "code",
-<<<<<<< HEAD
-   "execution_count": 13,
-=======
-   "execution_count": 14,
->>>>>>> 172d373b
-   "metadata": {},
-   "outputs": [
-    {
-     "data": {
-      "text/html": [
-       "<div>\n",
-       "<style>\n",
-       "    .dataframe thead tr:only-child th {\n",
-       "        text-align: right;\n",
-       "    }\n",
-       "\n",
-       "    .dataframe thead th {\n",
-       "        text-align: left;\n",
-       "    }\n",
-       "\n",
-       "    .dataframe tbody tr th {\n",
-       "        vertical-align: top;\n",
-       "    }\n",
-       "</style>\n",
-<<<<<<< HEAD
-=======
-       "<table border=\"1\" class=\"dataframe\">\n",
-       "  <thead>\n",
-       "    <tr style=\"text-align: right;\">\n",
-       "      <th></th>\n",
-       "      <th>Matcher</th>\n",
-       "      <th>Average precision</th>\n",
-       "      <th>Average recall</th>\n",
-       "      <th>Average f1</th>\n",
-       "    </tr>\n",
-       "  </thead>\n",
-       "  <tbody>\n",
-       "    <tr>\n",
-       "      <th>0</th>\n",
-       "      <td>DecisionTree</td>\n",
-       "      <td>0.915322</td>\n",
-       "      <td>0.950714</td>\n",
-       "      <td>0.930980</td>\n",
-       "    </tr>\n",
-       "    <tr>\n",
-       "      <th>1</th>\n",
-       "      <td>RF</td>\n",
-       "      <td>1.000000</td>\n",
-       "      <td>0.950714</td>\n",
-       "      <td>0.974131</td>\n",
-       "    </tr>\n",
-       "    <tr>\n",
-       "      <th>2</th>\n",
-       "      <td>SVM</td>\n",
-       "      <td>0.977778</td>\n",
-       "      <td>0.810632</td>\n",
-       "      <td>0.883248</td>\n",
-       "    </tr>\n",
-       "    <tr>\n",
-       "      <th>3</th>\n",
-       "      <td>LinReg</td>\n",
-       "      <td>1.000000</td>\n",
-       "      <td>0.935330</td>\n",
-       "      <td>0.966131</td>\n",
-       "    </tr>\n",
-       "    <tr>\n",
-       "      <th>4</th>\n",
-       "      <td>LogReg</td>\n",
-       "      <td>0.985714</td>\n",
-       "      <td>0.935330</td>\n",
-       "      <td>0.958724</td>\n",
+       "    </tr>\n",
+       "    <tr>\n",
+       "      <th>293</th>\n",
+       "      <td>293</td>\n",
+       "      <td>l759</td>\n",
+       "      <td>r1749</td>\n",
+       "      <td>1.0</td>\n",
+       "      <td>1.0</td>\n",
+       "    </tr>\n",
+       "    <tr>\n",
+       "      <th>230</th>\n",
+       "      <td>230</td>\n",
+       "      <td>l1580</td>\n",
+       "      <td>r1711</td>\n",
+       "      <td>1.0</td>\n",
+       "      <td>1.0</td>\n",
        "    </tr>\n",
        "  </tbody>\n",
        "</table>\n",
        "</div>"
       ],
       "text/plain": [
-       "        Matcher  Average precision  Average recall  Average f1\n",
-       "0  DecisionTree           0.915322        0.950714    0.930980\n",
-       "1            RF           1.000000        0.950714    0.974131\n",
-       "2           SVM           0.977778        0.810632    0.883248\n",
-       "3        LinReg           1.000000        0.935330    0.966131\n",
-       "4        LogReg           0.985714        0.935330    0.958724"
+       "     _id ltable_id rtable_id  predicted  proba\n",
+       "124  124     l1647      r366        0.0    1.0\n",
+       "54    54      l332     r1463        0.0    1.0\n",
+       "268  268     l1499     r1725        0.0    1.0\n",
+       "293  293      l759     r1749        1.0    1.0\n",
+       "230  230     l1580     r1711        1.0    1.0"
       ]
      },
-     "execution_count": 14,
+     "execution_count": 13,
      "metadata": {},
      "output_type": "execute_result"
     }
    ],
    "source": [
-    "# Select the best ML matcher using CV\n",
-    "result = em.select_matcher([dt, rf, svm, ln, lg], table=H, \n",
-    "        exclude_attrs=['_id', 'ltable_id', 'rtable_id', 'label'],\n",
-    "        k=5,\n",
-    "        target_attr='label', metric_to_select_matcher='f1', random_state=0)\n",
-    "result['cv_stats']"
-   ]
-  },
-  {
-   "cell_type": "code",
-   "execution_count": 15,
+    "predictions[['_id', 'ltable_id', 'rtable_id', 'predicted', 'proba']].head()"
+   ]
+  },
+  {
+   "cell_type": "code",
+   "execution_count": 14,
    "metadata": {},
    "outputs": [
     {
-     "data": {
-      "text/html": [
-       "<div>\n",
-       "<style>\n",
-       "    .dataframe thead tr:only-child th {\n",
-       "        text-align: right;\n",
-       "    }\n",
-       "\n",
-       "    .dataframe thead th {\n",
-       "        text-align: left;\n",
-       "    }\n",
-       "\n",
-       "    .dataframe tbody tr th {\n",
-       "        vertical-align: top;\n",
-       "    }\n",
-       "</style>\n",
->>>>>>> 172d373b
-       "<table border=\"1\" class=\"dataframe\">\n",
-       "  <thead>\n",
-       "    <tr style=\"text-align: right;\">\n",
-       "      <th></th>\n",
-       "      <th>Name</th>\n",
-       "      <th>Matcher</th>\n",
-       "      <th>Num folds</th>\n",
-       "      <th>Fold 1</th>\n",
-       "      <th>Fold 2</th>\n",
-       "      <th>Fold 3</th>\n",
-       "      <th>Fold 4</th>\n",
-       "      <th>Fold 5</th>\n",
-       "      <th>Mean score</th>\n",
-       "    </tr>\n",
-       "  </thead>\n",
-       "  <tbody>\n",
-       "    <tr>\n",
-       "      <th>0</th>\n",
-       "      <td>DecisionTree</td>\n",
-<<<<<<< HEAD
-       "      <td>&lt;py_entitymatching.matcher.dtmatcher.DTMatcher object at 0x11c431c10&gt;</td>\n",
-=======
-       "      <td>&lt;py_entitymatching.matcher.dtmatcher.DTMatcher object at 0x10db02990&gt;</td>\n",
-       "      <td>5</td>\n",
-       "      <td>0.95</td>\n",
-       "      <td>1.000000</td>\n",
-       "      <td>0.764706</td>\n",
-       "      <td>0.933333</td>\n",
-       "      <td>0.928571</td>\n",
-       "      <td>0.915322</td>\n",
-       "    </tr>\n",
-       "    <tr>\n",
-       "      <th>1</th>\n",
-       "      <td>RF</td>\n",
-       "      <td>&lt;py_entitymatching.matcher.rfmatcher.RFMatcher object at 0x10db02310&gt;</td>\n",
-       "      <td>5</td>\n",
-       "      <td>1.00</td>\n",
-       "      <td>1.000000</td>\n",
-       "      <td>1.000000</td>\n",
-       "      <td>1.000000</td>\n",
-       "      <td>1.000000</td>\n",
-       "      <td>1.000000</td>\n",
-       "    </tr>\n",
-       "    <tr>\n",
-       "      <th>2</th>\n",
-       "      <td>SVM</td>\n",
-       "      <td>&lt;py_entitymatching.matcher.svmmatcher.SVMMatcher object at 0x10db02390&gt;</td>\n",
-       "      <td>5</td>\n",
-       "      <td>1.00</td>\n",
-       "      <td>1.000000</td>\n",
-       "      <td>0.888889</td>\n",
-       "      <td>1.000000</td>\n",
-       "      <td>1.000000</td>\n",
-       "      <td>0.977778</td>\n",
-       "    </tr>\n",
-       "    <tr>\n",
-       "      <th>3</th>\n",
-       "      <td>LinReg</td>\n",
-       "      <td>&lt;py_entitymatching.matcher.linregmatcher.LinRegMatcher object at 0x10db020d0&gt;</td>\n",
-       "      <td>5</td>\n",
-       "      <td>1.00</td>\n",
-       "      <td>1.000000</td>\n",
-       "      <td>1.000000</td>\n",
-       "      <td>1.000000</td>\n",
-       "      <td>1.000000</td>\n",
-       "      <td>1.000000</td>\n",
-       "    </tr>\n",
-       "    <tr>\n",
-       "      <th>4</th>\n",
-       "      <td>LogReg</td>\n",
-       "      <td>&lt;py_entitymatching.matcher.logregmatcher.LogRegMatcher object at 0x10db02210&gt;</td>\n",
-       "      <td>5</td>\n",
-       "      <td>1.00</td>\n",
-       "      <td>0.928571</td>\n",
-       "      <td>1.000000</td>\n",
-       "      <td>1.000000</td>\n",
-       "      <td>1.000000</td>\n",
-       "      <td>0.985714</td>\n",
-       "    </tr>\n",
-       "  </tbody>\n",
-       "</table>\n",
-       "</div>"
-      ],
-      "text/plain": [
-       "           Name  \\\n",
-       "0  DecisionTree   \n",
-       "1            RF   \n",
-       "2           SVM   \n",
-       "3        LinReg   \n",
-       "4        LogReg   \n",
-       "\n",
-       "                                                                         Matcher  \\\n",
-       "0          <py_entitymatching.matcher.dtmatcher.DTMatcher object at 0x10db02990>   \n",
-       "1          <py_entitymatching.matcher.rfmatcher.RFMatcher object at 0x10db02310>   \n",
-       "2        <py_entitymatching.matcher.svmmatcher.SVMMatcher object at 0x10db02390>   \n",
-       "3  <py_entitymatching.matcher.linregmatcher.LinRegMatcher object at 0x10db020d0>   \n",
-       "4  <py_entitymatching.matcher.logregmatcher.LogRegMatcher object at 0x10db02210>   \n",
-       "\n",
-       "   Num folds  Fold 1    Fold 2    Fold 3    Fold 4    Fold 5  Mean score  \n",
-       "0          5    0.95  1.000000  0.764706  0.933333  0.928571    0.915322  \n",
-       "1          5    1.00  1.000000  1.000000  1.000000  1.000000    1.000000  \n",
-       "2          5    1.00  1.000000  0.888889  1.000000  1.000000    0.977778  \n",
-       "3          5    1.00  1.000000  1.000000  1.000000  1.000000    1.000000  \n",
-       "4          5    1.00  0.928571  1.000000  1.000000  1.000000    0.985714  "
-      ]
-     },
-     "execution_count": 15,
-     "metadata": {},
-     "output_type": "execute_result"
+     "name": "stdout",
+     "output_type": "stream",
+     "text": [
+      "Precision : 100.0% (68/68)\n",
+      "Recall : 93.15% (68/73)\n",
+      "F1 : 96.45%\n",
+      "False positives : 0 (out of 68 positive predictions)\n",
+      "False negatives : 5 (out of 157 negative predictions)\n"
+     ]
     }
    ],
    "source": [
-    "result['drill_down_cv_stats']['precision']"
-   ]
-  },
-  {
-   "cell_type": "code",
-   "execution_count": 16,
-   "metadata": {},
-   "outputs": [
-    {
-     "data": {
-      "text/html": [
-       "<div>\n",
-       "<style>\n",
-       "    .dataframe thead tr:only-child th {\n",
-       "        text-align: right;\n",
-       "    }\n",
-       "\n",
-       "    .dataframe thead th {\n",
-       "        text-align: left;\n",
-       "    }\n",
-       "\n",
-       "    .dataframe tbody tr th {\n",
-       "        vertical-align: top;\n",
-       "    }\n",
-       "</style>\n",
-       "<table border=\"1\" class=\"dataframe\">\n",
-       "  <thead>\n",
-       "    <tr style=\"text-align: right;\">\n",
-       "      <th></th>\n",
-       "      <th>Name</th>\n",
-       "      <th>Matcher</th>\n",
-       "      <th>Num folds</th>\n",
-       "      <th>Fold 1</th>\n",
-       "      <th>Fold 2</th>\n",
-       "      <th>Fold 3</th>\n",
-       "      <th>Fold 4</th>\n",
-       "      <th>Fold 5</th>\n",
-       "      <th>Mean score</th>\n",
-       "    </tr>\n",
-       "  </thead>\n",
-       "  <tbody>\n",
-       "    <tr>\n",
-       "      <th>0</th>\n",
-       "      <td>DecisionTree</td>\n",
-       "      <td>&lt;py_entitymatching.matcher.dtmatcher.DTMatcher object at 0x10db02990&gt;</td>\n",
-       "      <td>5</td>\n",
-       "      <td>0.95</td>\n",
-       "      <td>1.000000</td>\n",
-       "      <td>0.928571</td>\n",
-       "      <td>0.8750</td>\n",
-       "      <td>1.000000</td>\n",
-       "      <td>0.950714</td>\n",
-       "    </tr>\n",
-       "    <tr>\n",
-       "      <th>1</th>\n",
-       "      <td>RF</td>\n",
-       "      <td>&lt;py_entitymatching.matcher.rfmatcher.RFMatcher object at 0x10db02310&gt;</td>\n",
-       "      <td>5</td>\n",
-       "      <td>0.95</td>\n",
-       "      <td>1.000000</td>\n",
-       "      <td>0.928571</td>\n",
-       "      <td>0.8750</td>\n",
-       "      <td>1.000000</td>\n",
-       "      <td>0.950714</td>\n",
-       "    </tr>\n",
-       "    <tr>\n",
-       "      <th>2</th>\n",
-       "      <td>SVM</td>\n",
-       "      <td>&lt;py_entitymatching.matcher.svmmatcher.SVMMatcher object at 0x10db02390&gt;</td>\n",
-       "      <td>5</td>\n",
-       "      <td>0.90</td>\n",
-       "      <td>0.923077</td>\n",
-       "      <td>0.571429</td>\n",
-       "      <td>0.8125</td>\n",
-       "      <td>0.846154</td>\n",
-       "      <td>0.810632</td>\n",
-       "    </tr>\n",
-       "    <tr>\n",
-       "      <th>3</th>\n",
-       "      <td>LinReg</td>\n",
-       "      <td>&lt;py_entitymatching.matcher.linregmatcher.LinRegMatcher object at 0x10db020d0&gt;</td>\n",
-       "      <td>5</td>\n",
-       "      <td>0.95</td>\n",
-       "      <td>1.000000</td>\n",
-       "      <td>0.928571</td>\n",
-       "      <td>0.8750</td>\n",
-       "      <td>0.923077</td>\n",
-       "      <td>0.935330</td>\n",
-       "    </tr>\n",
-       "    <tr>\n",
-       "      <th>4</th>\n",
-       "      <td>LogReg</td>\n",
-       "      <td>&lt;py_entitymatching.matcher.logregmatcher.LogRegMatcher object at 0x10db02210&gt;</td>\n",
-       "      <td>5</td>\n",
-       "      <td>0.95</td>\n",
-       "      <td>1.000000</td>\n",
-       "      <td>0.928571</td>\n",
-       "      <td>0.8750</td>\n",
-       "      <td>0.923077</td>\n",
-       "      <td>0.935330</td>\n",
-       "    </tr>\n",
-       "  </tbody>\n",
-       "</table>\n",
-       "</div>"
-      ],
-      "text/plain": [
-       "           Name  \\\n",
-       "0  DecisionTree   \n",
-       "1            RF   \n",
-       "2           SVM   \n",
-       "3        LinReg   \n",
-       "4        LogReg   \n",
-       "\n",
-       "                                                                         Matcher  \\\n",
-       "0          <py_entitymatching.matcher.dtmatcher.DTMatcher object at 0x10db02990>   \n",
-       "1          <py_entitymatching.matcher.rfmatcher.RFMatcher object at 0x10db02310>   \n",
-       "2        <py_entitymatching.matcher.svmmatcher.SVMMatcher object at 0x10db02390>   \n",
-       "3  <py_entitymatching.matcher.linregmatcher.LinRegMatcher object at 0x10db020d0>   \n",
-       "4  <py_entitymatching.matcher.logregmatcher.LogRegMatcher object at 0x10db02210>   \n",
-       "\n",
-       "   Num folds  Fold 1    Fold 2    Fold 3  Fold 4    Fold 5  Mean score  \n",
-       "0          5    0.95  1.000000  0.928571  0.8750  1.000000    0.950714  \n",
-       "1          5    0.95  1.000000  0.928571  0.8750  1.000000    0.950714  \n",
-       "2          5    0.90  0.923077  0.571429  0.8125  0.846154    0.810632  \n",
-       "3          5    0.95  1.000000  0.928571  0.8750  0.923077    0.935330  \n",
-       "4          5    0.95  1.000000  0.928571  0.8750  0.923077    0.935330  "
-      ]
-     },
-     "execution_count": 16,
-     "metadata": {},
-     "output_type": "execute_result"
-    }
-   ],
-   "source": [
-    "result['drill_down_cv_stats']['recall']"
-   ]
-  },
-  {
-   "cell_type": "code",
-   "execution_count": 17,
-   "metadata": {},
-   "outputs": [
-    {
-     "data": {
-      "text/html": [
-       "<div>\n",
-       "<style>\n",
-       "    .dataframe thead tr:only-child th {\n",
-       "        text-align: right;\n",
-       "    }\n",
-       "\n",
-       "    .dataframe thead th {\n",
-       "        text-align: left;\n",
-       "    }\n",
-       "\n",
-       "    .dataframe tbody tr th {\n",
-       "        vertical-align: top;\n",
-       "    }\n",
-       "</style>\n",
-       "<table border=\"1\" class=\"dataframe\">\n",
-       "  <thead>\n",
-       "    <tr style=\"text-align: right;\">\n",
-       "      <th></th>\n",
-       "      <th>Name</th>\n",
-       "      <th>Matcher</th>\n",
-       "      <th>Num folds</th>\n",
-       "      <th>Fold 1</th>\n",
-       "      <th>Fold 2</th>\n",
-       "      <th>Fold 3</th>\n",
-       "      <th>Fold 4</th>\n",
-       "      <th>Fold 5</th>\n",
-       "      <th>Mean score</th>\n",
-       "    </tr>\n",
-       "  </thead>\n",
-       "  <tbody>\n",
-       "    <tr>\n",
-       "      <th>0</th>\n",
-       "      <td>DecisionTree</td>\n",
-       "      <td>&lt;py_entitymatching.matcher.dtmatcher.DTMatcher object at 0x10db02990&gt;</td>\n",
->>>>>>> 172d373b
-       "      <td>5</td>\n",
-       "      <td>0.950000</td>\n",
-       "      <td>1.000000</td>\n",
-       "      <td>0.838710</td>\n",
-       "      <td>0.903226</td>\n",
-       "      <td>0.962963</td>\n",
-       "      <td>0.930980</td>\n",
-       "    </tr>\n",
-       "    <tr>\n",
-       "      <th>1</th>\n",
-       "      <td>RF</td>\n",
-<<<<<<< HEAD
-       "      <td>&lt;py_entitymatching.matcher.rfmatcher.RFMatcher object at 0x11c431c90&gt;</td>\n",
-=======
-       "      <td>&lt;py_entitymatching.matcher.rfmatcher.RFMatcher object at 0x10db02310&gt;</td>\n",
->>>>>>> 172d373b
-       "      <td>5</td>\n",
-       "      <td>0.974359</td>\n",
-       "      <td>1.000000</td>\n",
-       "      <td>0.962963</td>\n",
-       "      <td>0.933333</td>\n",
-       "      <td>1.000000</td>\n",
-       "      <td>0.974131</td>\n",
-       "    </tr>\n",
-       "    <tr>\n",
-       "      <th>2</th>\n",
-       "      <td>SVM</td>\n",
-<<<<<<< HEAD
-       "      <td>&lt;py_entitymatching.matcher.svmmatcher.SVMMatcher object at 0x11c431bd0&gt;</td>\n",
-=======
-       "      <td>&lt;py_entitymatching.matcher.svmmatcher.SVMMatcher object at 0x10db02390&gt;</td>\n",
->>>>>>> 172d373b
-       "      <td>5</td>\n",
-       "      <td>0.947368</td>\n",
-       "      <td>0.960000</td>\n",
-       "      <td>0.695652</td>\n",
-       "      <td>0.896552</td>\n",
-       "      <td>0.916667</td>\n",
-       "      <td>0.883248</td>\n",
-       "    </tr>\n",
-       "    <tr>\n",
-       "      <th>3</th>\n",
-       "      <td>LinReg</td>\n",
-<<<<<<< HEAD
-       "      <td>&lt;py_entitymatching.matcher.linregmatcher.LinRegMatcher object at 0x11c431d50&gt;</td>\n",
-=======
-       "      <td>&lt;py_entitymatching.matcher.linregmatcher.LinRegMatcher object at 0x10db020d0&gt;</td>\n",
->>>>>>> 172d373b
-       "      <td>5</td>\n",
-       "      <td>0.974359</td>\n",
-       "      <td>1.000000</td>\n",
-       "      <td>0.962963</td>\n",
-       "      <td>0.933333</td>\n",
-       "      <td>0.960000</td>\n",
-       "      <td>0.966131</td>\n",
-       "    </tr>\n",
-       "    <tr>\n",
-       "      <th>4</th>\n",
-       "      <td>LogReg</td>\n",
-<<<<<<< HEAD
-       "      <td>&lt;py_entitymatching.matcher.logregmatcher.LogRegMatcher object at 0x11c250310&gt;</td>\n",
-=======
-       "      <td>&lt;py_entitymatching.matcher.logregmatcher.LogRegMatcher object at 0x10db02210&gt;</td>\n",
->>>>>>> 172d373b
-       "      <td>5</td>\n",
-       "      <td>0.974359</td>\n",
-       "      <td>0.962963</td>\n",
-       "      <td>0.962963</td>\n",
-       "      <td>0.933333</td>\n",
-       "      <td>0.960000</td>\n",
-       "      <td>0.958724</td>\n",
-       "    </tr>\n",
-       "    <tr>\n",
-       "      <th>5</th>\n",
-       "      <td>XGBoost</td>\n",
-       "      <td>&lt;py_entitymatching.matcher.xgboostmatcher.XGBoostMatcher object at 0x11c431e10&gt;</td>\n",
-       "      <td>5</td>\n",
-       "      <td>0.974359</td>\n",
-       "      <td>1.000000</td>\n",
-       "      <td>0.928571</td>\n",
-       "      <td>0.933333</td>\n",
-       "      <td>1.000000</td>\n",
-       "      <td>0.967253</td>\n",
-       "    </tr>\n",
-       "  </tbody>\n",
-       "</table>\n",
-       "</div>"
-      ],
-      "text/plain": [
-       "           Name  \\\n",
-       "0  DecisionTree   \n",
-       "1            RF   \n",
-       "2           SVM   \n",
-       "3        LinReg   \n",
-       "4        LogReg   \n",
-       "5       XGBoost   \n",
-       "\n",
-<<<<<<< HEAD
-       "                                                                           Matcher  \\\n",
-       "0            <py_entitymatching.matcher.dtmatcher.DTMatcher object at 0x11c431c10>   \n",
-       "1            <py_entitymatching.matcher.rfmatcher.RFMatcher object at 0x11c431c90>   \n",
-       "2          <py_entitymatching.matcher.svmmatcher.SVMMatcher object at 0x11c431bd0>   \n",
-       "3    <py_entitymatching.matcher.linregmatcher.LinRegMatcher object at 0x11c431d50>   \n",
-       "4    <py_entitymatching.matcher.logregmatcher.LogRegMatcher object at 0x11c250310>   \n",
-       "5  <py_entitymatching.matcher.xgboostmatcher.XGBoostMatcher object at 0x11c431e10>   \n",
-=======
-       "                                                                         Matcher  \\\n",
-       "0          <py_entitymatching.matcher.dtmatcher.DTMatcher object at 0x10db02990>   \n",
-       "1          <py_entitymatching.matcher.rfmatcher.RFMatcher object at 0x10db02310>   \n",
-       "2        <py_entitymatching.matcher.svmmatcher.SVMMatcher object at 0x10db02390>   \n",
-       "3  <py_entitymatching.matcher.linregmatcher.LinRegMatcher object at 0x10db020d0>   \n",
-       "4  <py_entitymatching.matcher.logregmatcher.LogRegMatcher object at 0x10db02210>   \n",
->>>>>>> 172d373b
-       "\n",
-       "   Num folds    Fold 1    Fold 2    Fold 3    Fold 4    Fold 5  Mean score  \n",
-       "0          5  0.950000  1.000000  0.838710  0.903226  0.962963    0.930980  \n",
-       "1          5  0.974359  1.000000  0.962963  0.933333  1.000000    0.974131  \n",
-       "2          5  0.947368  0.960000  0.695652  0.896552  0.916667    0.883248  \n",
-       "3          5  0.974359  1.000000  0.962963  0.933333  0.960000    0.966131  \n",
-       "4          5  0.974359  0.962963  0.962963  0.933333  0.960000    0.958724  \n",
-       "5          5  0.974359  1.000000  0.928571  0.933333  1.000000    0.967253  "
-      ]
-     },
-     "execution_count": 17,
-     "metadata": {},
-     "output_type": "execute_result"
-    }
-   ],
-   "source": [
-<<<<<<< HEAD
-    "# Select the best ML matcher using CV\n",
-    "result = em.select_matcher([dt, rf, svm, ln, lg, xg], table=H, \n",
-    "        exclude_attrs=['_id', 'ltable_id', 'rtable_id', 'label'],\n",
-    "        k=5,\n",
-    "        target_attr='label', metric='f1', random_state=0)\n",
-    "result['cv_stats']"
-=======
-    "result['drill_down_cv_stats']['f1']"
->>>>>>> 172d373b
-   ]
-  },
-  {
-   "cell_type": "markdown",
-   "metadata": {},
-   "source": [
-    "### Debug X (Random Forest)"
-   ]
-  },
-  {
-   "cell_type": "code",
-   "execution_count": 18,
-   "metadata": {
-    "collapsed": true
-   },
-   "outputs": [],
-   "source": [
-    "# Split H into P and Q\n",
-    "PQ = em.split_train_test(H, train_proportion=0.5, random_state=0)\n",
-    "P = PQ['train']\n",
-    "Q = PQ['test']"
-   ]
-  },
-  {
-   "cell_type": "code",
-   "execution_count": 19,
-   "metadata": {
-    "collapsed": true
-   },
-   "outputs": [],
-   "source": [
-    "# Debug RF matcher using GUI\n",
-    "em.vis_debug_rf(rf, P, Q, \n",
-    "        exclude_attrs=['_id', 'ltable_id', 'rtable_id', 'label'],\n",
-    "        target_attr='label')"
-   ]
-  },
-  {
-   "cell_type": "code",
-<<<<<<< HEAD
-   "execution_count": 16,
-=======
-   "execution_count": 20,
->>>>>>> 172d373b
-   "metadata": {},
-   "outputs": [
-    {
-     "data": {
-      "text/plain": [
-       "True"
-      ]
-     },
-     "execution_count": 20,
-     "metadata": {},
-     "output_type": "execute_result"
-    }
-   ],
-   "source": [
-    "# Add a feature to do Jaccard on title + authors and add it to F\n",
-    "\n",
-    "# Create a feature declaratively\n",
-    "sim = em.get_sim_funs_for_matching()\n",
-    "tok = em.get_tokenizers_for_matching()\n",
-    "feature_string = \"\"\"jaccard(wspace((ltuple['title'] + ' ' + ltuple['authors']).lower()), \n",
-    "                            wspace((rtuple['title'] + ' ' + rtuple['authors']).lower()))\"\"\"\n",
-    "feature = em.get_feature_fn(feature_string, sim, tok)\n",
-    "\n",
-    "# Add feature to F\n",
-    "em.add_feature(F, 'jac_ws_title_authors', feature)"
-   ]
-  },
-  {
-   "cell_type": "code",
-   "execution_count": 21,
-   "metadata": {
-    "collapsed": true
-   },
-   "outputs": [],
-   "source": [
-    "# Convert I into feature vectors using updated F\n",
-    "H = em.extract_feature_vecs(I, \n",
-    "                            feature_table=F, \n",
-    "                            attrs_after='label',\n",
-    "                            show_progress=False)"
-   ]
-  },
-  {
-   "cell_type": "code",
-<<<<<<< HEAD
-   "execution_count": 18,
-=======
-   "execution_count": 22,
->>>>>>> 172d373b
-   "metadata": {},
-   "outputs": [
-    {
-     "data": {
-      "text/html": [
-       "<div>\n",
-       "<style>\n",
-       "    .dataframe thead tr:only-child th {\n",
-       "        text-align: right;\n",
-       "    }\n",
-       "\n",
-       "    .dataframe thead th {\n",
-       "        text-align: left;\n",
-       "    }\n",
-       "\n",
-       "    .dataframe tbody tr th {\n",
-       "        vertical-align: top;\n",
-       "    }\n",
-       "</style>\n",
-       "<table border=\"1\" class=\"dataframe\">\n",
-       "  <thead>\n",
-       "    <tr style=\"text-align: right;\">\n",
-       "      <th></th>\n",
-       "      <th>Name</th>\n",
-       "      <th>Matcher</th>\n",
-       "      <th>Num folds</th>\n",
-       "      <th>Fold 1</th>\n",
-       "      <th>Fold 2</th>\n",
-       "      <th>Fold 3</th>\n",
-       "      <th>Fold 4</th>\n",
-       "      <th>Fold 5</th>\n",
-       "      <th>Mean score</th>\n",
-       "    </tr>\n",
-       "  </thead>\n",
-       "  <tbody>\n",
-       "    <tr>\n",
-       "      <th>0</th>\n",
-       "      <td>RF</td>\n",
-<<<<<<< HEAD
-       "      <td>&lt;py_entitymatching.matcher.rfmatcher.RFMatcher object at 0x11c431c90&gt;</td>\n",
-=======
-       "      <td>&lt;py_entitymatching.matcher.rfmatcher.RFMatcher object at 0x10db02310&gt;</td>\n",
->>>>>>> 172d373b
-       "      <td>5</td>\n",
-       "      <td>0.974359</td>\n",
-       "      <td>1.0</td>\n",
-       "      <td>0.962963</td>\n",
-       "      <td>0.933333</td>\n",
-       "      <td>1.0</td>\n",
-       "      <td>0.974131</td>\n",
-       "    </tr>\n",
-       "  </tbody>\n",
-       "</table>\n",
-       "</div>"
-      ],
-      "text/plain": [
-       "  Name                                                                Matcher  \\\n",
-<<<<<<< HEAD
-       "0   RF  <py_entitymatching.matcher.rfmatcher.RFMatcher object at 0x11c431c90>   \n",
-=======
-       "0   RF  <py_entitymatching.matcher.rfmatcher.RFMatcher object at 0x10db02310>   \n",
->>>>>>> 172d373b
-       "\n",
-       "   Num folds    Fold 1  Fold 2    Fold 3    Fold 4  Fold 5  Mean score  \n",
-       "0          5  0.974359     1.0  0.962963  0.933333     1.0    0.974131  "
-      ]
-     },
-     "execution_count": 22,
-     "metadata": {},
-     "output_type": "execute_result"
-    }
-   ],
-   "source": [
-    "# Check whether the updated F improves X (Random Forest)\n",
-    "result = em.select_matcher([rf], table=H, \n",
-    "        exclude_attrs=['_id', 'ltable_id', 'rtable_id', 'label'],\n",
-    "        k=5,\n",
-    "        target_attr='label', metric_to_select_matcher='f1', random_state=0)\n",
-    "result['drill_down_cv_stats']['f1']"
-   ]
-  },
-  {
-   "cell_type": "code",
-   "execution_count": 23,
-   "metadata": {},
-   "outputs": [
-    {
-     "data": {
-      "text/html": [
-       "<div>\n",
-       "<style>\n",
-       "    .dataframe thead tr:only-child th {\n",
-       "        text-align: right;\n",
-       "    }\n",
-       "\n",
-       "    .dataframe thead th {\n",
-       "        text-align: left;\n",
-       "    }\n",
-       "\n",
-       "    .dataframe tbody tr th {\n",
-       "        vertical-align: top;\n",
-       "    }\n",
-       "</style>\n",
-       "<table border=\"1\" class=\"dataframe\">\n",
-       "  <thead>\n",
-       "    <tr style=\"text-align: right;\">\n",
-       "      <th></th>\n",
-       "      <th>Matcher</th>\n",
-       "      <th>Average precision</th>\n",
-       "      <th>Average recall</th>\n",
-       "      <th>Average f1</th>\n",
-       "    </tr>\n",
-       "  </thead>\n",
-       "  <tbody>\n",
-       "    <tr>\n",
-       "      <th>0</th>\n",
-       "      <td>DecisionTree</td>\n",
-       "      <td>1.000000</td>\n",
-       "      <td>1.000000</td>\n",
-       "      <td>1.000000</td>\n",
-       "    </tr>\n",
-       "    <tr>\n",
-       "      <th>1</th>\n",
-       "      <td>RF</td>\n",
-       "      <td>1.000000</td>\n",
-       "      <td>0.950714</td>\n",
-       "      <td>0.974131</td>\n",
-       "    </tr>\n",
-       "    <tr>\n",
-       "      <th>2</th>\n",
-       "      <td>SVM</td>\n",
-       "      <td>1.000000</td>\n",
-       "      <td>0.837418</td>\n",
-       "      <td>0.907995</td>\n",
-       "    </tr>\n",
-       "    <tr>\n",
-       "      <th>3</th>\n",
-       "      <td>LinReg</td>\n",
-       "      <td>1.000000</td>\n",
-       "      <td>0.970330</td>\n",
-       "      <td>0.984593</td>\n",
-       "    </tr>\n",
-       "    <tr>\n",
-       "      <th>4</th>\n",
-       "      <td>LogReg</td>\n",
-       "      <td>0.985714</td>\n",
-       "      <td>0.935330</td>\n",
-       "      <td>0.958724</td>\n",
-       "    </tr>\n",
-       "  </tbody>\n",
-       "</table>\n",
-       "</div>"
-      ],
-      "text/plain": [
-       "        Matcher  Average precision  Average recall  Average f1\n",
-       "0  DecisionTree           1.000000        1.000000    1.000000\n",
-       "1            RF           1.000000        0.950714    0.974131\n",
-       "2           SVM           1.000000        0.837418    0.907995\n",
-       "3        LinReg           1.000000        0.970330    0.984593\n",
-       "4        LogReg           0.985714        0.935330    0.958724"
-      ]
-     },
-     "execution_count": 23,
-     "metadata": {},
-     "output_type": "execute_result"
-    }
-   ],
-   "source": [
-    "# Select the best matcher again using CV\n",
-    "result = em.select_matcher([dt, rf, svm, ln, lg], table=H, \n",
-    "        exclude_attrs=['_id', 'ltable_id', 'rtable_id', 'label'],\n",
-    "        k=5,\n",
-    "        target_attr='label', metric_to_select_matcher='f1', random_state=0)\n",
-    "result['cv_stats']"
-   ]
-  },
-  {
-   "cell_type": "code",
-<<<<<<< HEAD
-   "execution_count": 19,
-=======
-   "execution_count": 24,
->>>>>>> 172d373b
-   "metadata": {},
-   "outputs": [
-    {
-     "data": {
-      "text/html": [
-       "<div>\n",
-       "<style>\n",
-       "    .dataframe thead tr:only-child th {\n",
-       "        text-align: right;\n",
-       "    }\n",
-       "\n",
-       "    .dataframe thead th {\n",
-       "        text-align: left;\n",
-       "    }\n",
-       "\n",
-       "    .dataframe tbody tr th {\n",
-       "        vertical-align: top;\n",
-       "    }\n",
-       "</style>\n",
-       "<table border=\"1\" class=\"dataframe\">\n",
-       "  <thead>\n",
-       "    <tr style=\"text-align: right;\">\n",
-       "      <th></th>\n",
-       "      <th>Name</th>\n",
-       "      <th>Matcher</th>\n",
-       "      <th>Num folds</th>\n",
-       "      <th>Fold 1</th>\n",
-       "      <th>Fold 2</th>\n",
-       "      <th>Fold 3</th>\n",
-       "      <th>Fold 4</th>\n",
-       "      <th>Fold 5</th>\n",
-       "      <th>Mean score</th>\n",
-       "    </tr>\n",
-       "  </thead>\n",
-       "  <tbody>\n",
-       "    <tr>\n",
-       "      <th>0</th>\n",
-       "      <td>DecisionTree</td>\n",
-<<<<<<< HEAD
-       "      <td>&lt;py_entitymatching.matcher.dtmatcher.DTMatcher object at 0x11c431c10&gt;</td>\n",
-=======
-       "      <td>&lt;py_entitymatching.matcher.dtmatcher.DTMatcher object at 0x10db02990&gt;</td>\n",
->>>>>>> 172d373b
-       "      <td>5</td>\n",
-       "      <td>1.000000</td>\n",
-       "      <td>1.000000</td>\n",
-       "      <td>1.000000</td>\n",
-       "      <td>1.000000</td>\n",
-       "      <td>1.000000</td>\n",
-       "      <td>1.000000</td>\n",
-       "    </tr>\n",
-       "    <tr>\n",
-       "      <th>1</th>\n",
-       "      <td>RF</td>\n",
-<<<<<<< HEAD
-       "      <td>&lt;py_entitymatching.matcher.rfmatcher.RFMatcher object at 0x11c431c90&gt;</td>\n",
-=======
-       "      <td>&lt;py_entitymatching.matcher.rfmatcher.RFMatcher object at 0x10db02310&gt;</td>\n",
->>>>>>> 172d373b
-       "      <td>5</td>\n",
-       "      <td>0.974359</td>\n",
-       "      <td>1.000000</td>\n",
-       "      <td>0.962963</td>\n",
-       "      <td>0.933333</td>\n",
-       "      <td>1.000000</td>\n",
-       "      <td>0.974131</td>\n",
-       "    </tr>\n",
-       "    <tr>\n",
-       "      <th>2</th>\n",
-       "      <td>SVM</td>\n",
-<<<<<<< HEAD
-       "      <td>&lt;py_entitymatching.matcher.svmmatcher.SVMMatcher object at 0x11c431bd0&gt;</td>\n",
-=======
-       "      <td>&lt;py_entitymatching.matcher.svmmatcher.SVMMatcher object at 0x10db02390&gt;</td>\n",
->>>>>>> 172d373b
-       "      <td>5</td>\n",
-       "      <td>0.947368</td>\n",
-       "      <td>0.960000</td>\n",
-       "      <td>0.782609</td>\n",
-       "      <td>0.933333</td>\n",
-       "      <td>0.916667</td>\n",
-       "      <td>0.907995</td>\n",
-       "    </tr>\n",
-       "    <tr>\n",
-       "      <th>3</th>\n",
-       "      <td>LinReg</td>\n",
-<<<<<<< HEAD
-       "      <td>&lt;py_entitymatching.matcher.linregmatcher.LinRegMatcher object at 0x11c431d50&gt;</td>\n",
-=======
-       "      <td>&lt;py_entitymatching.matcher.linregmatcher.LinRegMatcher object at 0x10db020d0&gt;</td>\n",
->>>>>>> 172d373b
-       "      <td>5</td>\n",
-       "      <td>1.000000</td>\n",
-       "      <td>1.000000</td>\n",
-       "      <td>0.962963</td>\n",
-       "      <td>1.000000</td>\n",
-       "      <td>0.960000</td>\n",
-       "      <td>0.984593</td>\n",
-       "    </tr>\n",
-       "    <tr>\n",
-       "      <th>4</th>\n",
-       "      <td>LogReg</td>\n",
-<<<<<<< HEAD
-       "      <td>&lt;py_entitymatching.matcher.logregmatcher.LogRegMatcher object at 0x11c250310&gt;</td>\n",
-=======
-       "      <td>&lt;py_entitymatching.matcher.logregmatcher.LogRegMatcher object at 0x10db02210&gt;</td>\n",
->>>>>>> 172d373b
-       "      <td>5</td>\n",
-       "      <td>0.974359</td>\n",
-       "      <td>0.962963</td>\n",
-       "      <td>0.962963</td>\n",
-       "      <td>0.933333</td>\n",
-       "      <td>0.960000</td>\n",
-       "      <td>0.958724</td>\n",
-       "    </tr>\n",
-       "    <tr>\n",
-       "      <th>5</th>\n",
-       "      <td>XGBoost</td>\n",
-       "      <td>&lt;py_entitymatching.matcher.xgboostmatcher.XGBoostMatcher object at 0x11c431e10&gt;</td>\n",
-       "      <td>5</td>\n",
-       "      <td>1.000000</td>\n",
-       "      <td>1.000000</td>\n",
-       "      <td>1.000000</td>\n",
-       "      <td>1.000000</td>\n",
-       "      <td>1.000000</td>\n",
-       "      <td>1.000000</td>\n",
-       "    </tr>\n",
-       "  </tbody>\n",
-       "</table>\n",
-       "</div>"
-      ],
-      "text/plain": [
-       "           Name  \\\n",
-       "0  DecisionTree   \n",
-       "1            RF   \n",
-       "2           SVM   \n",
-       "3        LinReg   \n",
-       "4        LogReg   \n",
-       "5       XGBoost   \n",
-       "\n",
-<<<<<<< HEAD
-       "                                                                           Matcher  \\\n",
-       "0            <py_entitymatching.matcher.dtmatcher.DTMatcher object at 0x11c431c10>   \n",
-       "1            <py_entitymatching.matcher.rfmatcher.RFMatcher object at 0x11c431c90>   \n",
-       "2          <py_entitymatching.matcher.svmmatcher.SVMMatcher object at 0x11c431bd0>   \n",
-       "3    <py_entitymatching.matcher.linregmatcher.LinRegMatcher object at 0x11c431d50>   \n",
-       "4    <py_entitymatching.matcher.logregmatcher.LogRegMatcher object at 0x11c250310>   \n",
-       "5  <py_entitymatching.matcher.xgboostmatcher.XGBoostMatcher object at 0x11c431e10>   \n",
-=======
-       "                                                                         Matcher  \\\n",
-       "0          <py_entitymatching.matcher.dtmatcher.DTMatcher object at 0x10db02990>   \n",
-       "1          <py_entitymatching.matcher.rfmatcher.RFMatcher object at 0x10db02310>   \n",
-       "2        <py_entitymatching.matcher.svmmatcher.SVMMatcher object at 0x10db02390>   \n",
-       "3  <py_entitymatching.matcher.linregmatcher.LinRegMatcher object at 0x10db020d0>   \n",
-       "4  <py_entitymatching.matcher.logregmatcher.LogRegMatcher object at 0x10db02210>   \n",
->>>>>>> 172d373b
-       "\n",
-       "   Num folds    Fold 1    Fold 2    Fold 3    Fold 4    Fold 5  Mean score  \n",
-       "0          5  1.000000  1.000000  1.000000  1.000000  1.000000    1.000000  \n",
-       "1          5  0.974359  1.000000  0.962963  0.933333  1.000000    0.974131  \n",
-       "2          5  0.947368  0.960000  0.782609  0.933333  0.916667    0.907995  \n",
-       "3          5  1.000000  1.000000  0.962963  1.000000  0.960000    0.984593  \n",
-       "4          5  0.974359  0.962963  0.962963  0.933333  0.960000    0.958724  \n",
-       "5          5  1.000000  1.000000  1.000000  1.000000  1.000000    1.000000  "
-      ]
-     },
-     "execution_count": 24,
-     "metadata": {},
-     "output_type": "execute_result"
-    }
-   ],
-   "source": [
-<<<<<<< HEAD
-    "# Select the best matcher again using CV\n",
-    "result = em.select_matcher([dt, rf, svm, ln, lg, xg], table=H, \n",
-    "        exclude_attrs=['_id', 'ltable_id', 'rtable_id', 'label'],\n",
-    "        k=5,\n",
-    "        target_attr='label', metric='f1', random_state=0)\n",
-    "result['cv_stats']"
-=======
-    "result['drill_down_cv_stats']['f1']"
->>>>>>> 172d373b
+    "# Evaluate the predictions\n",
+    "eval_result = em.eval_matches(predictions, 'label', 'predicted')\n",
+    "em.print_eval_summary(eval_result)"
    ]
   }
  ],
@@ -1605,13 +297,8 @@
    "mimetype": "text/x-python",
    "name": "python",
    "nbconvert_exporter": "python",
-<<<<<<< HEAD
    "pygments_lexer": "ipython2",
    "version": "2.7.13"
-=======
-   "pygments_lexer": "ipython3",
-   "version": "3.5.3"
->>>>>>> 172d373b
   }
  },
  "nbformat": 4,
