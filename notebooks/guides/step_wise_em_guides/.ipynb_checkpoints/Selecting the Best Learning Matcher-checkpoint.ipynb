{
 "cells": [
  {
   "cell_type": "markdown",
   "metadata": {},
   "source": [
    "# Introduction\n",
    "\n",
    "This IPython notebook illustrates how to select the best learning based matcher. First, we need to import py_entitymatching package and other libraries as follows:"
   ]
  },
  {
   "cell_type": "code",
<<<<<<< HEAD
   "execution_count": 20,
   "metadata": {},
=======
   "execution_count": 1,
   "metadata": {
    "collapsed": true
   },
>>>>>>> 172d373b
   "outputs": [],
   "source": [
    "# Import py_entitymatching package\n",
    "import py_entitymatching as em\n",
    "import os\n",
    "import pandas as pd\n",
    "\n",
    "# Set the seed value \n",
    "seed = 0"
   ]
  },
  {
   "cell_type": "code",
   "execution_count": 2,
   "metadata": {},
   "outputs": [
    {
     "name": "stdout",
     "output_type": "stream",
     "text": [
      "Adding Features to Feature Table.ipynb\r\n",
      "Combining Multiple Blockers.ipynb\r\n",
      "Debugging Blocker Output.ipynb\r\n",
      "Down Sampling.ipynb\r\n",
      "Editing and Generating Features Manually.ipynb\r\n",
      "Evaluating the Selected Matcher.ipynb\r\n",
      "Generating Features Manually.ipynb\r\n",
      "Performing Blocking Using Blackbox Blocker.ipynb\r\n",
      "Performing Blocking Using Built-In Blockers (Attr. Equivalence Blocker).ipynb\r\n",
      "Performing Blocking Using Built-In Blockers (Overlap Blocker).ipynb\r\n",
      "Performing Blocking Using Rule-Based Blocking.ipynb\r\n",
      "Reading CSV Files from Disk.ipynb\r\n",
      "Removing Features From Feature Table.ipynb\r\n",
      "Sampling and Labeling.ipynb\r\n",
      "Selecting the Best Learning Matcher.ipynb\r\n"
     ]
    }
   ],
   "source": [
    "!ls $datasets_dir"
   ]
  },
  {
   "cell_type": "code",
   "execution_count": 3,
   "metadata": {
    "collapsed": true
   },
   "outputs": [],
   "source": [
    "# Get the datasets directory\n",
    "datasets_dir = em.get_install_path() + os.sep + 'datasets'\n",
    "\n",
    "path_A = datasets_dir + os.sep + 'dblp_demo.csv'\n",
    "path_B = datasets_dir + os.sep + 'acm_demo.csv'\n",
    "path_labeled_data = datasets_dir + os.sep + 'labeled_data_demo.csv'"
   ]
  },
  {
   "cell_type": "code",
<<<<<<< HEAD
   "execution_count": 4,
=======
   "execution_count": 5,
>>>>>>> 172d373b
   "metadata": {},
   "outputs": [
    {
     "name": "stderr",
     "output_type": "stream",
     "text": [
      "No handlers could be found for logger \"py_entitymatching.io.parsers\"\n"
     ]
    }
   ],
   "source": [
    "A = em.read_csv_metadata(path_A, key='id')\n",
    "B = em.read_csv_metadata(path_B, key='id')\n",
    "# Load the pre-labeled data\n",
    "S = em.read_csv_metadata(path_labeled_data, \n",
    "                         key='_id',\n",
    "                         ltable=A, rtable=B, \n",
    "                         fk_ltable='ltable_id', fk_rtable='rtable_id')"
   ]
  },
  {
   "cell_type": "markdown",
   "metadata": {},
   "source": [
    "Then, split the labeled data into development set and evaluation set. Use the development set to select the best learning-based matcher"
   ]
  },
  {
   "cell_type": "code",
<<<<<<< HEAD
   "execution_count": 5,
   "metadata": {},
=======
   "execution_count": 6,
   "metadata": {
    "collapsed": true
   },
>>>>>>> 172d373b
   "outputs": [],
   "source": [
    "# Split S into I an J\n",
    "IJ = em.split_train_test(S, train_proportion=0.5, random_state=0)\n",
    "I = IJ['train']\n",
    "J = IJ['test']"
   ]
  },
  {
   "cell_type": "markdown",
   "metadata": {},
   "source": [
    "# Selecting the Best learning-based matcher "
   ]
  },
  {
   "cell_type": "markdown",
   "metadata": {},
   "source": [
    "This, typically involves the following steps:\n",
    "1. Creating a set of learning-based matchers\n",
    "2. Creating features\n",
    "3. Extracting feature vectors\n",
    "4. Selecting the best learning-based matcher using k-fold cross validation\n",
    "5. Debugging the matcher (and possibly repeat the above steps)"
   ]
  },
  {
   "cell_type": "markdown",
   "metadata": {},
   "source": [
    "## Creating a set of learning-based matchers"
   ]
  },
  {
   "cell_type": "markdown",
   "metadata": {},
   "source": [
    "First, we need to create a set of learning-based matchers. The following matchers are supported in Magellan: (1) decision tree, (2) random forest, (3) naive bayes, (4) svm, (5) logistic regression, and (6) linear regression."
   ]
  },
  {
   "cell_type": "code",
   "execution_count": 7,
   "metadata": {
    "collapsed": true
   },
   "outputs": [],
   "source": [
    "# Create a set of ML-matchers\n",
    "dt = em.DTMatcher(name='DecisionTree', random_state=0)\n",
    "svm = em.SVMMatcher(name='SVM', random_state=0)\n",
    "rf = em.RFMatcher(name='RF', random_state=0)\n",
    "lg = em.LogRegMatcher(name='LogReg', random_state=0)\n",
    "ln = em.LinRegMatcher(name='LinReg')\n",
    "xg = em.XGBoostMatcher(name='XGBoost')"
   ]
  },
  {
   "cell_type": "markdown",
   "metadata": {},
   "source": [
    "## Creating features\n",
    "\n",
    "Next, we need to create a set of features for the development set. Magellan provides a way to automatically generate features based on the attributes in the input tables. For the purposes of this guide, we use the automatically generated features."
   ]
  },
  {
   "cell_type": "code",
   "execution_count": 8,
   "metadata": {
    "collapsed": true
   },
   "outputs": [],
   "source": [
    "# Generate a set of features\n",
    "F = em.get_features_for_matching(A, B, validate_inferred_attr_types=False)"
   ]
  },
  {
   "cell_type": "markdown",
   "metadata": {},
   "source": [
    "We observe that there were 20 features generated. As a first step, lets say that we decide to use only 'year' related features."
   ]
  },
  {
   "cell_type": "code",
<<<<<<< HEAD
   "execution_count": 8,
=======
   "execution_count": 9,
>>>>>>> 172d373b
   "metadata": {},
   "outputs": [
    {
     "data": {
      "text/plain": [
       "0                          id_id_lev_dist\n",
       "1                           id_id_lev_sim\n",
       "2                               id_id_jar\n",
       "3                               id_id_jwn\n",
       "4                               id_id_exm\n",
       "5                   id_id_jac_qgm_3_qgm_3\n",
       "6             title_title_jac_qgm_3_qgm_3\n",
       "7         title_title_cos_dlm_dc0_dlm_dc0\n",
       "8                         title_title_mel\n",
       "9                    title_title_lev_dist\n",
       "10                    title_title_lev_sim\n",
       "11        authors_authors_jac_qgm_3_qgm_3\n",
       "12    authors_authors_cos_dlm_dc0_dlm_dc0\n",
       "13                    authors_authors_mel\n",
       "14               authors_authors_lev_dist\n",
       "15                authors_authors_lev_sim\n",
       "16                          year_year_exm\n",
       "17                          year_year_anm\n",
       "18                     year_year_lev_dist\n",
       "19                      year_year_lev_sim\n",
       "Name: feature_name, dtype: object"
      ]
     },
     "execution_count": 9,
     "metadata": {},
     "output_type": "execute_result"
    }
   ],
   "source": [
    "F.feature_name"
   ]
  },
  {
   "cell_type": "markdown",
   "metadata": {},
   "source": [
    "## Extracting feature vectors\n",
    "\n",
    "In this step, we extract feature vectors using the development set and the created features."
   ]
  },
  {
   "cell_type": "code",
<<<<<<< HEAD
   "execution_count": 9,
   "metadata": {},
=======
   "execution_count": 10,
   "metadata": {
    "collapsed": true
   },
>>>>>>> 172d373b
   "outputs": [],
   "source": [
    "# Convert the I into a set of feature vectors using F\n",
    "H = em.extract_feature_vecs(I, \n",
    "                            feature_table=F, \n",
    "                            attrs_after='label',\n",
    "                            show_progress=False)"
   ]
  },
  {
   "cell_type": "code",
<<<<<<< HEAD
   "execution_count": 10,
=======
   "execution_count": 11,
>>>>>>> 172d373b
   "metadata": {},
   "outputs": [
    {
     "data": {
      "text/html": [
       "<div>\n",
       "<style>\n",
       "    .dataframe thead tr:only-child th {\n",
       "        text-align: right;\n",
       "    }\n",
       "\n",
       "    .dataframe thead th {\n",
       "        text-align: left;\n",
       "    }\n",
       "\n",
       "    .dataframe tbody tr th {\n",
       "        vertical-align: top;\n",
       "    }\n",
       "</style>\n",
       "<table border=\"1\" class=\"dataframe\">\n",
       "  <thead>\n",
       "    <tr style=\"text-align: right;\">\n",
       "      <th></th>\n",
       "      <th>_id</th>\n",
       "      <th>ltable_id</th>\n",
       "      <th>rtable_id</th>\n",
       "      <th>id_id_lev_dist</th>\n",
       "      <th>id_id_lev_sim</th>\n",
       "      <th>id_id_jar</th>\n",
       "      <th>id_id_jwn</th>\n",
       "      <th>id_id_exm</th>\n",
       "      <th>id_id_jac_qgm_3_qgm_3</th>\n",
       "      <th>title_title_jac_qgm_3_qgm_3</th>\n",
       "      <th>...</th>\n",
       "      <th>authors_authors_jac_qgm_3_qgm_3</th>\n",
       "      <th>authors_authors_cos_dlm_dc0_dlm_dc0</th>\n",
       "      <th>authors_authors_mel</th>\n",
       "      <th>authors_authors_lev_dist</th>\n",
       "      <th>authors_authors_lev_sim</th>\n",
       "      <th>year_year_exm</th>\n",
       "      <th>year_year_anm</th>\n",
       "      <th>year_year_lev_dist</th>\n",
       "      <th>year_year_lev_sim</th>\n",
       "      <th>label</th>\n",
       "    </tr>\n",
       "  </thead>\n",
       "  <tbody>\n",
       "    <tr>\n",
       "      <th>430</th>\n",
       "      <td>430</td>\n",
       "      <td>l1494</td>\n",
       "      <td>r1257</td>\n",
       "      <td>4</td>\n",
       "      <td>0.20</td>\n",
       "      <td>0.466667</td>\n",
       "      <td>0.466667</td>\n",
       "      <td>0</td>\n",
       "      <td>0.000000</td>\n",
       "      <td>0.000000</td>\n",
       "      <td>...</td>\n",
       "      <td>0.000000</td>\n",
       "      <td>0.000000</td>\n",
       "      <td>0.445707</td>\n",
       "      <td>44.0</td>\n",
       "      <td>0.083333</td>\n",
       "      <td>1</td>\n",
       "      <td>1.0</td>\n",
       "      <td>0.0</td>\n",
       "      <td>1.0</td>\n",
       "      <td>0</td>\n",
       "    </tr>\n",
       "    <tr>\n",
       "      <th>35</th>\n",
       "      <td>35</td>\n",
       "      <td>l1385</td>\n",
       "      <td>r1160</td>\n",
       "      <td>4</td>\n",
       "      <td>0.20</td>\n",
       "      <td>0.466667</td>\n",
       "      <td>0.466667</td>\n",
       "      <td>0</td>\n",
       "      <td>0.000000</td>\n",
       "      <td>0.025641</td>\n",
       "      <td>...</td>\n",
       "      <td>0.000000</td>\n",
       "      <td>0.000000</td>\n",
       "      <td>0.589417</td>\n",
       "      <td>43.0</td>\n",
       "      <td>0.271186</td>\n",
       "      <td>1</td>\n",
       "      <td>1.0</td>\n",
       "      <td>0.0</td>\n",
       "      <td>1.0</td>\n",
       "      <td>0</td>\n",
       "    </tr>\n",
       "    <tr>\n",
       "      <th>394</th>\n",
       "      <td>394</td>\n",
       "      <td>l1345</td>\n",
       "      <td>r85</td>\n",
       "      <td>4</td>\n",
       "      <td>0.20</td>\n",
       "      <td>0.000000</td>\n",
       "      <td>0.000000</td>\n",
       "      <td>0</td>\n",
       "      <td>0.090909</td>\n",
       "      <td>1.000000</td>\n",
       "      <td>...</td>\n",
       "      <td>0.951111</td>\n",
       "      <td>0.945946</td>\n",
       "      <td>0.822080</td>\n",
       "      <td>172.0</td>\n",
       "      <td>0.338462</td>\n",
       "      <td>1</td>\n",
       "      <td>1.0</td>\n",
       "      <td>0.0</td>\n",
       "      <td>1.0</td>\n",
       "      <td>1</td>\n",
       "    </tr>\n",
       "    <tr>\n",
       "      <th>29</th>\n",
       "      <td>29</td>\n",
       "      <td>l611</td>\n",
       "      <td>r141</td>\n",
       "      <td>3</td>\n",
       "      <td>0.25</td>\n",
       "      <td>0.666667</td>\n",
       "      <td>0.666667</td>\n",
       "      <td>0</td>\n",
       "      <td>0.090909</td>\n",
       "      <td>0.049383</td>\n",
       "      <td>...</td>\n",
       "      <td>0.000000</td>\n",
       "      <td>0.000000</td>\n",
       "      <td>0.531543</td>\n",
       "      <td>26.0</td>\n",
       "      <td>0.277778</td>\n",
       "      <td>1</td>\n",
       "      <td>1.0</td>\n",
       "      <td>0.0</td>\n",
       "      <td>1.0</td>\n",
       "      <td>0</td>\n",
       "    </tr>\n",
       "    <tr>\n",
       "      <th>181</th>\n",
       "      <td>181</td>\n",
       "      <td>l1164</td>\n",
       "      <td>r1161</td>\n",
       "      <td>2</td>\n",
       "      <td>0.60</td>\n",
       "      <td>0.733333</td>\n",
       "      <td>0.733333</td>\n",
       "      <td>0</td>\n",
       "      <td>0.076923</td>\n",
       "      <td>1.000000</td>\n",
       "      <td>...</td>\n",
       "      <td>0.592593</td>\n",
       "      <td>0.668153</td>\n",
       "      <td>0.684700</td>\n",
       "      <td>34.0</td>\n",
       "      <td>0.244444</td>\n",
       "      <td>1</td>\n",
       "      <td>1.0</td>\n",
       "      <td>0.0</td>\n",
       "      <td>1.0</td>\n",
       "      <td>1</td>\n",
       "    </tr>\n",
       "  </tbody>\n",
       "</table>\n",
       "<p>5 rows × 24 columns</p>\n",
       "</div>"
      ],
      "text/plain": [
       "     _id ltable_id rtable_id  id_id_lev_dist  id_id_lev_sim  id_id_jar  \\\n",
       "430  430     l1494     r1257               4           0.20   0.466667   \n",
       "35    35     l1385     r1160               4           0.20   0.466667   \n",
       "394  394     l1345       r85               4           0.20   0.000000   \n",
       "29    29      l611      r141               3           0.25   0.666667   \n",
       "181  181     l1164     r1161               2           0.60   0.733333   \n",
       "\n",
       "     id_id_jwn  id_id_exm  id_id_jac_qgm_3_qgm_3  title_title_jac_qgm_3_qgm_3  \\\n",
       "430   0.466667          0               0.000000                     0.000000   \n",
       "35    0.466667          0               0.000000                     0.025641   \n",
       "394   0.000000          0               0.090909                     1.000000   \n",
       "29    0.666667          0               0.090909                     0.049383   \n",
       "181   0.733333          0               0.076923                     1.000000   \n",
       "\n",
       "     ...    authors_authors_jac_qgm_3_qgm_3  \\\n",
       "430  ...                           0.000000   \n",
       "35   ...                           0.000000   \n",
       "394  ...                           0.951111   \n",
       "29   ...                           0.000000   \n",
       "181  ...                           0.592593   \n",
       "\n",
       "     authors_authors_cos_dlm_dc0_dlm_dc0  authors_authors_mel  \\\n",
       "430                             0.000000             0.445707   \n",
       "35                              0.000000             0.589417   \n",
       "394                             0.945946             0.822080   \n",
       "29                              0.000000             0.531543   \n",
       "181                             0.668153             0.684700   \n",
       "\n",
       "     authors_authors_lev_dist  authors_authors_lev_sim  year_year_exm  \\\n",
       "430                      44.0                 0.083333              1   \n",
       "35                       43.0                 0.271186              1   \n",
       "394                     172.0                 0.338462              1   \n",
       "29                       26.0                 0.277778              1   \n",
       "181                      34.0                 0.244444              1   \n",
       "\n",
       "     year_year_anm  year_year_lev_dist  year_year_lev_sim  label  \n",
       "430            1.0                 0.0                1.0      0  \n",
       "35             1.0                 0.0                1.0      0  \n",
       "394            1.0                 0.0                1.0      1  \n",
       "29             1.0                 0.0                1.0      0  \n",
       "181            1.0                 0.0                1.0      1  \n",
       "\n",
       "[5 rows x 24 columns]"
      ]
     },
     "execution_count": 11,
     "metadata": {},
     "output_type": "execute_result"
    }
   ],
   "source": [
    "# Display first few rows\n",
    "H.head()"
   ]
  },
  {
   "cell_type": "code",
<<<<<<< HEAD
   "execution_count": 11,
=======
   "execution_count": 12,
>>>>>>> 172d373b
   "metadata": {},
   "outputs": [
    {
     "data": {
      "text/plain": [
       "True"
      ]
     },
     "execution_count": 12,
     "metadata": {},
     "output_type": "execute_result"
    }
   ],
   "source": [
    "# Check if the feature vectors contain missing values\n",
    "# A return value of True means that there are missing values\n",
    "any(pd.notnull(H))"
   ]
  },
  {
   "cell_type": "markdown",
   "metadata": {},
   "source": [
    "We observe that the extracted feature vectors contain missing values. We have to impute the missing values for the learning-based matchers to fit the model correctly. For the purposes of this guide, we impute the missing value in a column with the mean of the values in that column. "
   ]
  },
  {
   "cell_type": "code",
   "execution_count": 13,
   "metadata": {
    "collapsed": true
   },
   "outputs": [],
   "source": [
    "# Impute feature vectors with the mean of the column values.\n",
    "H = em.impute_table(H, \n",
    "                exclude_attrs=['_id', 'ltable_id', 'rtable_id', 'label'],\n",
    "                strategy='mean')"
   ]
  },
  {
   "cell_type": "markdown",
   "metadata": {},
   "source": [
    "## Selecting the best matcher using cross-validation\n",
    "\n",
    "Now, we select the best matcher using k-fold cross-validation. For the purposes of this guide, we use five fold cross validation and use 'precision' metric to select the best matcher."
   ]
  },
  {
   "cell_type": "code",
<<<<<<< HEAD
   "execution_count": 13,
=======
   "execution_count": 14,
>>>>>>> 172d373b
   "metadata": {},
   "outputs": [
    {
     "data": {
      "text/html": [
       "<div>\n",
       "<style>\n",
       "    .dataframe thead tr:only-child th {\n",
       "        text-align: right;\n",
       "    }\n",
       "\n",
       "    .dataframe thead th {\n",
       "        text-align: left;\n",
       "    }\n",
       "\n",
       "    .dataframe tbody tr th {\n",
       "        vertical-align: top;\n",
       "    }\n",
       "</style>\n",
<<<<<<< HEAD
=======
       "<table border=\"1\" class=\"dataframe\">\n",
       "  <thead>\n",
       "    <tr style=\"text-align: right;\">\n",
       "      <th></th>\n",
       "      <th>Matcher</th>\n",
       "      <th>Average precision</th>\n",
       "      <th>Average recall</th>\n",
       "      <th>Average f1</th>\n",
       "    </tr>\n",
       "  </thead>\n",
       "  <tbody>\n",
       "    <tr>\n",
       "      <th>0</th>\n",
       "      <td>DecisionTree</td>\n",
       "      <td>0.915322</td>\n",
       "      <td>0.950714</td>\n",
       "      <td>0.930980</td>\n",
       "    </tr>\n",
       "    <tr>\n",
       "      <th>1</th>\n",
       "      <td>RF</td>\n",
       "      <td>1.000000</td>\n",
       "      <td>0.950714</td>\n",
       "      <td>0.974131</td>\n",
       "    </tr>\n",
       "    <tr>\n",
       "      <th>2</th>\n",
       "      <td>SVM</td>\n",
       "      <td>0.977778</td>\n",
       "      <td>0.810632</td>\n",
       "      <td>0.883248</td>\n",
       "    </tr>\n",
       "    <tr>\n",
       "      <th>3</th>\n",
       "      <td>LinReg</td>\n",
       "      <td>1.000000</td>\n",
       "      <td>0.935330</td>\n",
       "      <td>0.966131</td>\n",
       "    </tr>\n",
       "    <tr>\n",
       "      <th>4</th>\n",
       "      <td>LogReg</td>\n",
       "      <td>0.985714</td>\n",
       "      <td>0.935330</td>\n",
       "      <td>0.958724</td>\n",
       "    </tr>\n",
       "  </tbody>\n",
       "</table>\n",
       "</div>"
      ],
      "text/plain": [
       "        Matcher  Average precision  Average recall  Average f1\n",
       "0  DecisionTree           0.915322        0.950714    0.930980\n",
       "1            RF           1.000000        0.950714    0.974131\n",
       "2           SVM           0.977778        0.810632    0.883248\n",
       "3        LinReg           1.000000        0.935330    0.966131\n",
       "4        LogReg           0.985714        0.935330    0.958724"
      ]
     },
     "execution_count": 14,
     "metadata": {},
     "output_type": "execute_result"
    }
   ],
   "source": [
    "# Select the best ML matcher using CV\n",
    "result = em.select_matcher([dt, rf, svm, ln, lg], table=H, \n",
    "        exclude_attrs=['_id', 'ltable_id', 'rtable_id', 'label'],\n",
    "        k=5,\n",
    "        target_attr='label', metric_to_select_matcher='f1', random_state=0)\n",
    "result['cv_stats']"
   ]
  },
  {
   "cell_type": "code",
   "execution_count": 15,
   "metadata": {},
   "outputs": [
    {
     "data": {
      "text/html": [
       "<div>\n",
       "<style>\n",
       "    .dataframe thead tr:only-child th {\n",
       "        text-align: right;\n",
       "    }\n",
       "\n",
       "    .dataframe thead th {\n",
       "        text-align: left;\n",
       "    }\n",
       "\n",
       "    .dataframe tbody tr th {\n",
       "        vertical-align: top;\n",
       "    }\n",
       "</style>\n",
>>>>>>> 172d373b
       "<table border=\"1\" class=\"dataframe\">\n",
       "  <thead>\n",
       "    <tr style=\"text-align: right;\">\n",
       "      <th></th>\n",
       "      <th>Name</th>\n",
       "      <th>Matcher</th>\n",
       "      <th>Num folds</th>\n",
       "      <th>Fold 1</th>\n",
       "      <th>Fold 2</th>\n",
       "      <th>Fold 3</th>\n",
       "      <th>Fold 4</th>\n",
       "      <th>Fold 5</th>\n",
       "      <th>Mean score</th>\n",
       "    </tr>\n",
       "  </thead>\n",
       "  <tbody>\n",
       "    <tr>\n",
       "      <th>0</th>\n",
       "      <td>DecisionTree</td>\n",
<<<<<<< HEAD
       "      <td>&lt;py_entitymatching.matcher.dtmatcher.DTMatcher object at 0x11c431c10&gt;</td>\n",
=======
       "      <td>&lt;py_entitymatching.matcher.dtmatcher.DTMatcher object at 0x10db02990&gt;</td>\n",
       "      <td>5</td>\n",
       "      <td>0.95</td>\n",
       "      <td>1.000000</td>\n",
       "      <td>0.764706</td>\n",
       "      <td>0.933333</td>\n",
       "      <td>0.928571</td>\n",
       "      <td>0.915322</td>\n",
       "    </tr>\n",
       "    <tr>\n",
       "      <th>1</th>\n",
       "      <td>RF</td>\n",
       "      <td>&lt;py_entitymatching.matcher.rfmatcher.RFMatcher object at 0x10db02310&gt;</td>\n",
       "      <td>5</td>\n",
       "      <td>1.00</td>\n",
       "      <td>1.000000</td>\n",
       "      <td>1.000000</td>\n",
       "      <td>1.000000</td>\n",
       "      <td>1.000000</td>\n",
       "      <td>1.000000</td>\n",
       "    </tr>\n",
       "    <tr>\n",
       "      <th>2</th>\n",
       "      <td>SVM</td>\n",
       "      <td>&lt;py_entitymatching.matcher.svmmatcher.SVMMatcher object at 0x10db02390&gt;</td>\n",
       "      <td>5</td>\n",
       "      <td>1.00</td>\n",
       "      <td>1.000000</td>\n",
       "      <td>0.888889</td>\n",
       "      <td>1.000000</td>\n",
       "      <td>1.000000</td>\n",
       "      <td>0.977778</td>\n",
       "    </tr>\n",
       "    <tr>\n",
       "      <th>3</th>\n",
       "      <td>LinReg</td>\n",
       "      <td>&lt;py_entitymatching.matcher.linregmatcher.LinRegMatcher object at 0x10db020d0&gt;</td>\n",
       "      <td>5</td>\n",
       "      <td>1.00</td>\n",
       "      <td>1.000000</td>\n",
       "      <td>1.000000</td>\n",
       "      <td>1.000000</td>\n",
       "      <td>1.000000</td>\n",
       "      <td>1.000000</td>\n",
       "    </tr>\n",
       "    <tr>\n",
       "      <th>4</th>\n",
       "      <td>LogReg</td>\n",
       "      <td>&lt;py_entitymatching.matcher.logregmatcher.LogRegMatcher object at 0x10db02210&gt;</td>\n",
       "      <td>5</td>\n",
       "      <td>1.00</td>\n",
       "      <td>0.928571</td>\n",
       "      <td>1.000000</td>\n",
       "      <td>1.000000</td>\n",
       "      <td>1.000000</td>\n",
       "      <td>0.985714</td>\n",
       "    </tr>\n",
       "  </tbody>\n",
       "</table>\n",
       "</div>"
      ],
      "text/plain": [
       "           Name  \\\n",
       "0  DecisionTree   \n",
       "1            RF   \n",
       "2           SVM   \n",
       "3        LinReg   \n",
       "4        LogReg   \n",
       "\n",
       "                                                                         Matcher  \\\n",
       "0          <py_entitymatching.matcher.dtmatcher.DTMatcher object at 0x10db02990>   \n",
       "1          <py_entitymatching.matcher.rfmatcher.RFMatcher object at 0x10db02310>   \n",
       "2        <py_entitymatching.matcher.svmmatcher.SVMMatcher object at 0x10db02390>   \n",
       "3  <py_entitymatching.matcher.linregmatcher.LinRegMatcher object at 0x10db020d0>   \n",
       "4  <py_entitymatching.matcher.logregmatcher.LogRegMatcher object at 0x10db02210>   \n",
       "\n",
       "   Num folds  Fold 1    Fold 2    Fold 3    Fold 4    Fold 5  Mean score  \n",
       "0          5    0.95  1.000000  0.764706  0.933333  0.928571    0.915322  \n",
       "1          5    1.00  1.000000  1.000000  1.000000  1.000000    1.000000  \n",
       "2          5    1.00  1.000000  0.888889  1.000000  1.000000    0.977778  \n",
       "3          5    1.00  1.000000  1.000000  1.000000  1.000000    1.000000  \n",
       "4          5    1.00  0.928571  1.000000  1.000000  1.000000    0.985714  "
      ]
     },
     "execution_count": 15,
     "metadata": {},
     "output_type": "execute_result"
    }
   ],
   "source": [
    "result['drill_down_cv_stats']['precision']"
   ]
  },
  {
   "cell_type": "code",
   "execution_count": 16,
   "metadata": {},
   "outputs": [
    {
     "data": {
      "text/html": [
       "<div>\n",
       "<style>\n",
       "    .dataframe thead tr:only-child th {\n",
       "        text-align: right;\n",
       "    }\n",
       "\n",
       "    .dataframe thead th {\n",
       "        text-align: left;\n",
       "    }\n",
       "\n",
       "    .dataframe tbody tr th {\n",
       "        vertical-align: top;\n",
       "    }\n",
       "</style>\n",
       "<table border=\"1\" class=\"dataframe\">\n",
       "  <thead>\n",
       "    <tr style=\"text-align: right;\">\n",
       "      <th></th>\n",
       "      <th>Name</th>\n",
       "      <th>Matcher</th>\n",
       "      <th>Num folds</th>\n",
       "      <th>Fold 1</th>\n",
       "      <th>Fold 2</th>\n",
       "      <th>Fold 3</th>\n",
       "      <th>Fold 4</th>\n",
       "      <th>Fold 5</th>\n",
       "      <th>Mean score</th>\n",
       "    </tr>\n",
       "  </thead>\n",
       "  <tbody>\n",
       "    <tr>\n",
       "      <th>0</th>\n",
       "      <td>DecisionTree</td>\n",
       "      <td>&lt;py_entitymatching.matcher.dtmatcher.DTMatcher object at 0x10db02990&gt;</td>\n",
       "      <td>5</td>\n",
       "      <td>0.95</td>\n",
       "      <td>1.000000</td>\n",
       "      <td>0.928571</td>\n",
       "      <td>0.8750</td>\n",
       "      <td>1.000000</td>\n",
       "      <td>0.950714</td>\n",
       "    </tr>\n",
       "    <tr>\n",
       "      <th>1</th>\n",
       "      <td>RF</td>\n",
       "      <td>&lt;py_entitymatching.matcher.rfmatcher.RFMatcher object at 0x10db02310&gt;</td>\n",
       "      <td>5</td>\n",
       "      <td>0.95</td>\n",
       "      <td>1.000000</td>\n",
       "      <td>0.928571</td>\n",
       "      <td>0.8750</td>\n",
       "      <td>1.000000</td>\n",
       "      <td>0.950714</td>\n",
       "    </tr>\n",
       "    <tr>\n",
       "      <th>2</th>\n",
       "      <td>SVM</td>\n",
       "      <td>&lt;py_entitymatching.matcher.svmmatcher.SVMMatcher object at 0x10db02390&gt;</td>\n",
       "      <td>5</td>\n",
       "      <td>0.90</td>\n",
       "      <td>0.923077</td>\n",
       "      <td>0.571429</td>\n",
       "      <td>0.8125</td>\n",
       "      <td>0.846154</td>\n",
       "      <td>0.810632</td>\n",
       "    </tr>\n",
       "    <tr>\n",
       "      <th>3</th>\n",
       "      <td>LinReg</td>\n",
       "      <td>&lt;py_entitymatching.matcher.linregmatcher.LinRegMatcher object at 0x10db020d0&gt;</td>\n",
       "      <td>5</td>\n",
       "      <td>0.95</td>\n",
       "      <td>1.000000</td>\n",
       "      <td>0.928571</td>\n",
       "      <td>0.8750</td>\n",
       "      <td>0.923077</td>\n",
       "      <td>0.935330</td>\n",
       "    </tr>\n",
       "    <tr>\n",
       "      <th>4</th>\n",
       "      <td>LogReg</td>\n",
       "      <td>&lt;py_entitymatching.matcher.logregmatcher.LogRegMatcher object at 0x10db02210&gt;</td>\n",
       "      <td>5</td>\n",
       "      <td>0.95</td>\n",
       "      <td>1.000000</td>\n",
       "      <td>0.928571</td>\n",
       "      <td>0.8750</td>\n",
       "      <td>0.923077</td>\n",
       "      <td>0.935330</td>\n",
       "    </tr>\n",
       "  </tbody>\n",
       "</table>\n",
       "</div>"
      ],
      "text/plain": [
       "           Name  \\\n",
       "0  DecisionTree   \n",
       "1            RF   \n",
       "2           SVM   \n",
       "3        LinReg   \n",
       "4        LogReg   \n",
       "\n",
       "                                                                         Matcher  \\\n",
       "0          <py_entitymatching.matcher.dtmatcher.DTMatcher object at 0x10db02990>   \n",
       "1          <py_entitymatching.matcher.rfmatcher.RFMatcher object at 0x10db02310>   \n",
       "2        <py_entitymatching.matcher.svmmatcher.SVMMatcher object at 0x10db02390>   \n",
       "3  <py_entitymatching.matcher.linregmatcher.LinRegMatcher object at 0x10db020d0>   \n",
       "4  <py_entitymatching.matcher.logregmatcher.LogRegMatcher object at 0x10db02210>   \n",
       "\n",
       "   Num folds  Fold 1    Fold 2    Fold 3  Fold 4    Fold 5  Mean score  \n",
       "0          5    0.95  1.000000  0.928571  0.8750  1.000000    0.950714  \n",
       "1          5    0.95  1.000000  0.928571  0.8750  1.000000    0.950714  \n",
       "2          5    0.90  0.923077  0.571429  0.8125  0.846154    0.810632  \n",
       "3          5    0.95  1.000000  0.928571  0.8750  0.923077    0.935330  \n",
       "4          5    0.95  1.000000  0.928571  0.8750  0.923077    0.935330  "
      ]
     },
     "execution_count": 16,
     "metadata": {},
     "output_type": "execute_result"
    }
   ],
   "source": [
    "result['drill_down_cv_stats']['recall']"
   ]
  },
  {
   "cell_type": "code",
   "execution_count": 17,
   "metadata": {},
   "outputs": [
    {
     "data": {
      "text/html": [
       "<div>\n",
       "<style>\n",
       "    .dataframe thead tr:only-child th {\n",
       "        text-align: right;\n",
       "    }\n",
       "\n",
       "    .dataframe thead th {\n",
       "        text-align: left;\n",
       "    }\n",
       "\n",
       "    .dataframe tbody tr th {\n",
       "        vertical-align: top;\n",
       "    }\n",
       "</style>\n",
       "<table border=\"1\" class=\"dataframe\">\n",
       "  <thead>\n",
       "    <tr style=\"text-align: right;\">\n",
       "      <th></th>\n",
       "      <th>Name</th>\n",
       "      <th>Matcher</th>\n",
       "      <th>Num folds</th>\n",
       "      <th>Fold 1</th>\n",
       "      <th>Fold 2</th>\n",
       "      <th>Fold 3</th>\n",
       "      <th>Fold 4</th>\n",
       "      <th>Fold 5</th>\n",
       "      <th>Mean score</th>\n",
       "    </tr>\n",
       "  </thead>\n",
       "  <tbody>\n",
       "    <tr>\n",
       "      <th>0</th>\n",
       "      <td>DecisionTree</td>\n",
       "      <td>&lt;py_entitymatching.matcher.dtmatcher.DTMatcher object at 0x10db02990&gt;</td>\n",
>>>>>>> 172d373b
       "      <td>5</td>\n",
       "      <td>0.950000</td>\n",
       "      <td>1.000000</td>\n",
       "      <td>0.838710</td>\n",
       "      <td>0.903226</td>\n",
       "      <td>0.962963</td>\n",
       "      <td>0.930980</td>\n",
       "    </tr>\n",
       "    <tr>\n",
       "      <th>1</th>\n",
       "      <td>RF</td>\n",
<<<<<<< HEAD
       "      <td>&lt;py_entitymatching.matcher.rfmatcher.RFMatcher object at 0x11c431c90&gt;</td>\n",
=======
       "      <td>&lt;py_entitymatching.matcher.rfmatcher.RFMatcher object at 0x10db02310&gt;</td>\n",
>>>>>>> 172d373b
       "      <td>5</td>\n",
       "      <td>0.974359</td>\n",
       "      <td>1.000000</td>\n",
       "      <td>0.962963</td>\n",
       "      <td>0.933333</td>\n",
       "      <td>1.000000</td>\n",
       "      <td>0.974131</td>\n",
       "    </tr>\n",
       "    <tr>\n",
       "      <th>2</th>\n",
       "      <td>SVM</td>\n",
<<<<<<< HEAD
       "      <td>&lt;py_entitymatching.matcher.svmmatcher.SVMMatcher object at 0x11c431bd0&gt;</td>\n",
=======
       "      <td>&lt;py_entitymatching.matcher.svmmatcher.SVMMatcher object at 0x10db02390&gt;</td>\n",
>>>>>>> 172d373b
       "      <td>5</td>\n",
       "      <td>0.947368</td>\n",
       "      <td>0.960000</td>\n",
       "      <td>0.695652</td>\n",
       "      <td>0.896552</td>\n",
       "      <td>0.916667</td>\n",
       "      <td>0.883248</td>\n",
       "    </tr>\n",
       "    <tr>\n",
       "      <th>3</th>\n",
       "      <td>LinReg</td>\n",
<<<<<<< HEAD
       "      <td>&lt;py_entitymatching.matcher.linregmatcher.LinRegMatcher object at 0x11c431d50&gt;</td>\n",
=======
       "      <td>&lt;py_entitymatching.matcher.linregmatcher.LinRegMatcher object at 0x10db020d0&gt;</td>\n",
>>>>>>> 172d373b
       "      <td>5</td>\n",
       "      <td>0.974359</td>\n",
       "      <td>1.000000</td>\n",
       "      <td>0.962963</td>\n",
       "      <td>0.933333</td>\n",
       "      <td>0.960000</td>\n",
       "      <td>0.966131</td>\n",
       "    </tr>\n",
       "    <tr>\n",
       "      <th>4</th>\n",
       "      <td>LogReg</td>\n",
<<<<<<< HEAD
       "      <td>&lt;py_entitymatching.matcher.logregmatcher.LogRegMatcher object at 0x11c250310&gt;</td>\n",
=======
       "      <td>&lt;py_entitymatching.matcher.logregmatcher.LogRegMatcher object at 0x10db02210&gt;</td>\n",
>>>>>>> 172d373b
       "      <td>5</td>\n",
       "      <td>0.974359</td>\n",
       "      <td>0.962963</td>\n",
       "      <td>0.962963</td>\n",
       "      <td>0.933333</td>\n",
       "      <td>0.960000</td>\n",
       "      <td>0.958724</td>\n",
       "    </tr>\n",
       "    <tr>\n",
       "      <th>5</th>\n",
       "      <td>XGBoost</td>\n",
       "      <td>&lt;py_entitymatching.matcher.xgboostmatcher.XGBoostMatcher object at 0x11c431e10&gt;</td>\n",
       "      <td>5</td>\n",
       "      <td>0.974359</td>\n",
       "      <td>1.000000</td>\n",
       "      <td>0.928571</td>\n",
       "      <td>0.933333</td>\n",
       "      <td>1.000000</td>\n",
       "      <td>0.967253</td>\n",
       "    </tr>\n",
       "  </tbody>\n",
       "</table>\n",
       "</div>"
      ],
      "text/plain": [
       "           Name  \\\n",
       "0  DecisionTree   \n",
       "1            RF   \n",
       "2           SVM   \n",
       "3        LinReg   \n",
       "4        LogReg   \n",
       "5       XGBoost   \n",
       "\n",
<<<<<<< HEAD
       "                                                                           Matcher  \\\n",
       "0            <py_entitymatching.matcher.dtmatcher.DTMatcher object at 0x11c431c10>   \n",
       "1            <py_entitymatching.matcher.rfmatcher.RFMatcher object at 0x11c431c90>   \n",
       "2          <py_entitymatching.matcher.svmmatcher.SVMMatcher object at 0x11c431bd0>   \n",
       "3    <py_entitymatching.matcher.linregmatcher.LinRegMatcher object at 0x11c431d50>   \n",
       "4    <py_entitymatching.matcher.logregmatcher.LogRegMatcher object at 0x11c250310>   \n",
       "5  <py_entitymatching.matcher.xgboostmatcher.XGBoostMatcher object at 0x11c431e10>   \n",
=======
       "                                                                         Matcher  \\\n",
       "0          <py_entitymatching.matcher.dtmatcher.DTMatcher object at 0x10db02990>   \n",
       "1          <py_entitymatching.matcher.rfmatcher.RFMatcher object at 0x10db02310>   \n",
       "2        <py_entitymatching.matcher.svmmatcher.SVMMatcher object at 0x10db02390>   \n",
       "3  <py_entitymatching.matcher.linregmatcher.LinRegMatcher object at 0x10db020d0>   \n",
       "4  <py_entitymatching.matcher.logregmatcher.LogRegMatcher object at 0x10db02210>   \n",
>>>>>>> 172d373b
       "\n",
       "   Num folds    Fold 1    Fold 2    Fold 3    Fold 4    Fold 5  Mean score  \n",
       "0          5  0.950000  1.000000  0.838710  0.903226  0.962963    0.930980  \n",
       "1          5  0.974359  1.000000  0.962963  0.933333  1.000000    0.974131  \n",
       "2          5  0.947368  0.960000  0.695652  0.896552  0.916667    0.883248  \n",
       "3          5  0.974359  1.000000  0.962963  0.933333  0.960000    0.966131  \n",
       "4          5  0.974359  0.962963  0.962963  0.933333  0.960000    0.958724  \n",
       "5          5  0.974359  1.000000  0.928571  0.933333  1.000000    0.967253  "
      ]
     },
     "execution_count": 17,
     "metadata": {},
     "output_type": "execute_result"
    }
   ],
   "source": [
<<<<<<< HEAD
    "# Select the best ML matcher using CV\n",
    "result = em.select_matcher([dt, rf, svm, ln, lg, xg], table=H, \n",
    "        exclude_attrs=['_id', 'ltable_id', 'rtable_id', 'label'],\n",
    "        k=5,\n",
    "        target_attr='label', metric='f1', random_state=0)\n",
    "result['cv_stats']"
=======
    "result['drill_down_cv_stats']['f1']"
>>>>>>> 172d373b
   ]
  },
  {
   "cell_type": "markdown",
   "metadata": {},
   "source": [
    "### Debug X (Random Forest)"
   ]
  },
  {
   "cell_type": "code",
   "execution_count": 18,
   "metadata": {
    "collapsed": true
   },
   "outputs": [],
   "source": [
    "# Split H into P and Q\n",
    "PQ = em.split_train_test(H, train_proportion=0.5, random_state=0)\n",
    "P = PQ['train']\n",
    "Q = PQ['test']"
   ]
  },
  {
   "cell_type": "code",
   "execution_count": 19,
   "metadata": {
    "collapsed": true
   },
   "outputs": [],
   "source": [
    "# Debug RF matcher using GUI\n",
    "em.vis_debug_rf(rf, P, Q, \n",
    "        exclude_attrs=['_id', 'ltable_id', 'rtable_id', 'label'],\n",
    "        target_attr='label')"
   ]
  },
  {
   "cell_type": "code",
<<<<<<< HEAD
   "execution_count": 16,
=======
   "execution_count": 20,
>>>>>>> 172d373b
   "metadata": {},
   "outputs": [
    {
     "data": {
      "text/plain": [
       "True"
      ]
     },
     "execution_count": 20,
     "metadata": {},
     "output_type": "execute_result"
    }
   ],
   "source": [
    "# Add a feature to do Jaccard on title + authors and add it to F\n",
    "\n",
    "# Create a feature declaratively\n",
    "sim = em.get_sim_funs_for_matching()\n",
    "tok = em.get_tokenizers_for_matching()\n",
    "feature_string = \"\"\"jaccard(wspace((ltuple['title'] + ' ' + ltuple['authors']).lower()), \n",
    "                            wspace((rtuple['title'] + ' ' + rtuple['authors']).lower()))\"\"\"\n",
    "feature = em.get_feature_fn(feature_string, sim, tok)\n",
    "\n",
    "# Add feature to F\n",
    "em.add_feature(F, 'jac_ws_title_authors', feature)"
   ]
  },
  {
   "cell_type": "code",
   "execution_count": 21,
   "metadata": {
    "collapsed": true
   },
   "outputs": [],
   "source": [
    "# Convert I into feature vectors using updated F\n",
    "H = em.extract_feature_vecs(I, \n",
    "                            feature_table=F, \n",
    "                            attrs_after='label',\n",
    "                            show_progress=False)"
   ]
  },
  {
   "cell_type": "code",
<<<<<<< HEAD
   "execution_count": 18,
=======
   "execution_count": 22,
>>>>>>> 172d373b
   "metadata": {},
   "outputs": [
    {
     "data": {
      "text/html": [
       "<div>\n",
       "<style>\n",
       "    .dataframe thead tr:only-child th {\n",
       "        text-align: right;\n",
       "    }\n",
       "\n",
       "    .dataframe thead th {\n",
       "        text-align: left;\n",
       "    }\n",
       "\n",
       "    .dataframe tbody tr th {\n",
       "        vertical-align: top;\n",
       "    }\n",
       "</style>\n",
       "<table border=\"1\" class=\"dataframe\">\n",
       "  <thead>\n",
       "    <tr style=\"text-align: right;\">\n",
       "      <th></th>\n",
       "      <th>Name</th>\n",
       "      <th>Matcher</th>\n",
       "      <th>Num folds</th>\n",
       "      <th>Fold 1</th>\n",
       "      <th>Fold 2</th>\n",
       "      <th>Fold 3</th>\n",
       "      <th>Fold 4</th>\n",
       "      <th>Fold 5</th>\n",
       "      <th>Mean score</th>\n",
       "    </tr>\n",
       "  </thead>\n",
       "  <tbody>\n",
       "    <tr>\n",
       "      <th>0</th>\n",
       "      <td>RF</td>\n",
<<<<<<< HEAD
       "      <td>&lt;py_entitymatching.matcher.rfmatcher.RFMatcher object at 0x11c431c90&gt;</td>\n",
=======
       "      <td>&lt;py_entitymatching.matcher.rfmatcher.RFMatcher object at 0x10db02310&gt;</td>\n",
>>>>>>> 172d373b
       "      <td>5</td>\n",
       "      <td>0.974359</td>\n",
       "      <td>1.0</td>\n",
       "      <td>0.962963</td>\n",
       "      <td>0.933333</td>\n",
       "      <td>1.0</td>\n",
       "      <td>0.974131</td>\n",
       "    </tr>\n",
       "  </tbody>\n",
       "</table>\n",
       "</div>"
      ],
      "text/plain": [
       "  Name                                                                Matcher  \\\n",
<<<<<<< HEAD
       "0   RF  <py_entitymatching.matcher.rfmatcher.RFMatcher object at 0x11c431c90>   \n",
=======
       "0   RF  <py_entitymatching.matcher.rfmatcher.RFMatcher object at 0x10db02310>   \n",
>>>>>>> 172d373b
       "\n",
       "   Num folds    Fold 1  Fold 2    Fold 3    Fold 4  Fold 5  Mean score  \n",
       "0          5  0.974359     1.0  0.962963  0.933333     1.0    0.974131  "
      ]
     },
     "execution_count": 22,
     "metadata": {},
     "output_type": "execute_result"
    }
   ],
   "source": [
    "# Check whether the updated F improves X (Random Forest)\n",
    "result = em.select_matcher([rf], table=H, \n",
    "        exclude_attrs=['_id', 'ltable_id', 'rtable_id', 'label'],\n",
    "        k=5,\n",
    "        target_attr='label', metric_to_select_matcher='f1', random_state=0)\n",
    "result['drill_down_cv_stats']['f1']"
   ]
  },
  {
   "cell_type": "code",
   "execution_count": 23,
   "metadata": {},
   "outputs": [
    {
     "data": {
      "text/html": [
       "<div>\n",
       "<style>\n",
       "    .dataframe thead tr:only-child th {\n",
       "        text-align: right;\n",
       "    }\n",
       "\n",
       "    .dataframe thead th {\n",
       "        text-align: left;\n",
       "    }\n",
       "\n",
       "    .dataframe tbody tr th {\n",
       "        vertical-align: top;\n",
       "    }\n",
       "</style>\n",
       "<table border=\"1\" class=\"dataframe\">\n",
       "  <thead>\n",
       "    <tr style=\"text-align: right;\">\n",
       "      <th></th>\n",
       "      <th>Matcher</th>\n",
       "      <th>Average precision</th>\n",
       "      <th>Average recall</th>\n",
       "      <th>Average f1</th>\n",
       "    </tr>\n",
       "  </thead>\n",
       "  <tbody>\n",
       "    <tr>\n",
       "      <th>0</th>\n",
       "      <td>DecisionTree</td>\n",
       "      <td>1.000000</td>\n",
       "      <td>1.000000</td>\n",
       "      <td>1.000000</td>\n",
       "    </tr>\n",
       "    <tr>\n",
       "      <th>1</th>\n",
       "      <td>RF</td>\n",
       "      <td>1.000000</td>\n",
       "      <td>0.950714</td>\n",
       "      <td>0.974131</td>\n",
       "    </tr>\n",
       "    <tr>\n",
       "      <th>2</th>\n",
       "      <td>SVM</td>\n",
       "      <td>1.000000</td>\n",
       "      <td>0.837418</td>\n",
       "      <td>0.907995</td>\n",
       "    </tr>\n",
       "    <tr>\n",
       "      <th>3</th>\n",
       "      <td>LinReg</td>\n",
       "      <td>1.000000</td>\n",
       "      <td>0.970330</td>\n",
       "      <td>0.984593</td>\n",
       "    </tr>\n",
       "    <tr>\n",
       "      <th>4</th>\n",
       "      <td>LogReg</td>\n",
       "      <td>0.985714</td>\n",
       "      <td>0.935330</td>\n",
       "      <td>0.958724</td>\n",
       "    </tr>\n",
       "  </tbody>\n",
       "</table>\n",
       "</div>"
      ],
      "text/plain": [
       "        Matcher  Average precision  Average recall  Average f1\n",
       "0  DecisionTree           1.000000        1.000000    1.000000\n",
       "1            RF           1.000000        0.950714    0.974131\n",
       "2           SVM           1.000000        0.837418    0.907995\n",
       "3        LinReg           1.000000        0.970330    0.984593\n",
       "4        LogReg           0.985714        0.935330    0.958724"
      ]
     },
     "execution_count": 23,
     "metadata": {},
     "output_type": "execute_result"
    }
   ],
   "source": [
    "# Select the best matcher again using CV\n",
    "result = em.select_matcher([dt, rf, svm, ln, lg], table=H, \n",
    "        exclude_attrs=['_id', 'ltable_id', 'rtable_id', 'label'],\n",
    "        k=5,\n",
    "        target_attr='label', metric_to_select_matcher='f1', random_state=0)\n",
    "result['cv_stats']"
   ]
  },
  {
   "cell_type": "code",
<<<<<<< HEAD
   "execution_count": 19,
=======
   "execution_count": 24,
>>>>>>> 172d373b
   "metadata": {},
   "outputs": [
    {
     "data": {
      "text/html": [
       "<div>\n",
       "<style>\n",
       "    .dataframe thead tr:only-child th {\n",
       "        text-align: right;\n",
       "    }\n",
       "\n",
       "    .dataframe thead th {\n",
       "        text-align: left;\n",
       "    }\n",
       "\n",
       "    .dataframe tbody tr th {\n",
       "        vertical-align: top;\n",
       "    }\n",
       "</style>\n",
       "<table border=\"1\" class=\"dataframe\">\n",
       "  <thead>\n",
       "    <tr style=\"text-align: right;\">\n",
       "      <th></th>\n",
       "      <th>Name</th>\n",
       "      <th>Matcher</th>\n",
       "      <th>Num folds</th>\n",
       "      <th>Fold 1</th>\n",
       "      <th>Fold 2</th>\n",
       "      <th>Fold 3</th>\n",
       "      <th>Fold 4</th>\n",
       "      <th>Fold 5</th>\n",
       "      <th>Mean score</th>\n",
       "    </tr>\n",
       "  </thead>\n",
       "  <tbody>\n",
       "    <tr>\n",
       "      <th>0</th>\n",
       "      <td>DecisionTree</td>\n",
<<<<<<< HEAD
       "      <td>&lt;py_entitymatching.matcher.dtmatcher.DTMatcher object at 0x11c431c10&gt;</td>\n",
=======
       "      <td>&lt;py_entitymatching.matcher.dtmatcher.DTMatcher object at 0x10db02990&gt;</td>\n",
>>>>>>> 172d373b
       "      <td>5</td>\n",
       "      <td>1.000000</td>\n",
       "      <td>1.000000</td>\n",
       "      <td>1.000000</td>\n",
       "      <td>1.000000</td>\n",
       "      <td>1.000000</td>\n",
       "      <td>1.000000</td>\n",
       "    </tr>\n",
       "    <tr>\n",
       "      <th>1</th>\n",
       "      <td>RF</td>\n",
<<<<<<< HEAD
       "      <td>&lt;py_entitymatching.matcher.rfmatcher.RFMatcher object at 0x11c431c90&gt;</td>\n",
=======
       "      <td>&lt;py_entitymatching.matcher.rfmatcher.RFMatcher object at 0x10db02310&gt;</td>\n",
>>>>>>> 172d373b
       "      <td>5</td>\n",
       "      <td>0.974359</td>\n",
       "      <td>1.000000</td>\n",
       "      <td>0.962963</td>\n",
       "      <td>0.933333</td>\n",
       "      <td>1.000000</td>\n",
       "      <td>0.974131</td>\n",
       "    </tr>\n",
       "    <tr>\n",
       "      <th>2</th>\n",
       "      <td>SVM</td>\n",
<<<<<<< HEAD
       "      <td>&lt;py_entitymatching.matcher.svmmatcher.SVMMatcher object at 0x11c431bd0&gt;</td>\n",
=======
       "      <td>&lt;py_entitymatching.matcher.svmmatcher.SVMMatcher object at 0x10db02390&gt;</td>\n",
>>>>>>> 172d373b
       "      <td>5</td>\n",
       "      <td>0.947368</td>\n",
       "      <td>0.960000</td>\n",
       "      <td>0.782609</td>\n",
       "      <td>0.933333</td>\n",
       "      <td>0.916667</td>\n",
       "      <td>0.907995</td>\n",
       "    </tr>\n",
       "    <tr>\n",
       "      <th>3</th>\n",
       "      <td>LinReg</td>\n",
<<<<<<< HEAD
       "      <td>&lt;py_entitymatching.matcher.linregmatcher.LinRegMatcher object at 0x11c431d50&gt;</td>\n",
=======
       "      <td>&lt;py_entitymatching.matcher.linregmatcher.LinRegMatcher object at 0x10db020d0&gt;</td>\n",
>>>>>>> 172d373b
       "      <td>5</td>\n",
       "      <td>1.000000</td>\n",
       "      <td>1.000000</td>\n",
       "      <td>0.962963</td>\n",
       "      <td>1.000000</td>\n",
       "      <td>0.960000</td>\n",
       "      <td>0.984593</td>\n",
       "    </tr>\n",
       "    <tr>\n",
       "      <th>4</th>\n",
       "      <td>LogReg</td>\n",
<<<<<<< HEAD
       "      <td>&lt;py_entitymatching.matcher.logregmatcher.LogRegMatcher object at 0x11c250310&gt;</td>\n",
=======
       "      <td>&lt;py_entitymatching.matcher.logregmatcher.LogRegMatcher object at 0x10db02210&gt;</td>\n",
>>>>>>> 172d373b
       "      <td>5</td>\n",
       "      <td>0.974359</td>\n",
       "      <td>0.962963</td>\n",
       "      <td>0.962963</td>\n",
       "      <td>0.933333</td>\n",
       "      <td>0.960000</td>\n",
       "      <td>0.958724</td>\n",
       "    </tr>\n",
       "    <tr>\n",
       "      <th>5</th>\n",
       "      <td>XGBoost</td>\n",
       "      <td>&lt;py_entitymatching.matcher.xgboostmatcher.XGBoostMatcher object at 0x11c431e10&gt;</td>\n",
       "      <td>5</td>\n",
       "      <td>1.000000</td>\n",
       "      <td>1.000000</td>\n",
       "      <td>1.000000</td>\n",
       "      <td>1.000000</td>\n",
       "      <td>1.000000</td>\n",
       "      <td>1.000000</td>\n",
       "    </tr>\n",
       "  </tbody>\n",
       "</table>\n",
       "</div>"
      ],
      "text/plain": [
       "           Name  \\\n",
       "0  DecisionTree   \n",
       "1            RF   \n",
       "2           SVM   \n",
       "3        LinReg   \n",
       "4        LogReg   \n",
       "5       XGBoost   \n",
       "\n",
<<<<<<< HEAD
       "                                                                           Matcher  \\\n",
       "0            <py_entitymatching.matcher.dtmatcher.DTMatcher object at 0x11c431c10>   \n",
       "1            <py_entitymatching.matcher.rfmatcher.RFMatcher object at 0x11c431c90>   \n",
       "2          <py_entitymatching.matcher.svmmatcher.SVMMatcher object at 0x11c431bd0>   \n",
       "3    <py_entitymatching.matcher.linregmatcher.LinRegMatcher object at 0x11c431d50>   \n",
       "4    <py_entitymatching.matcher.logregmatcher.LogRegMatcher object at 0x11c250310>   \n",
       "5  <py_entitymatching.matcher.xgboostmatcher.XGBoostMatcher object at 0x11c431e10>   \n",
=======
       "                                                                         Matcher  \\\n",
       "0          <py_entitymatching.matcher.dtmatcher.DTMatcher object at 0x10db02990>   \n",
       "1          <py_entitymatching.matcher.rfmatcher.RFMatcher object at 0x10db02310>   \n",
       "2        <py_entitymatching.matcher.svmmatcher.SVMMatcher object at 0x10db02390>   \n",
       "3  <py_entitymatching.matcher.linregmatcher.LinRegMatcher object at 0x10db020d0>   \n",
       "4  <py_entitymatching.matcher.logregmatcher.LogRegMatcher object at 0x10db02210>   \n",
>>>>>>> 172d373b
       "\n",
       "   Num folds    Fold 1    Fold 2    Fold 3    Fold 4    Fold 5  Mean score  \n",
       "0          5  1.000000  1.000000  1.000000  1.000000  1.000000    1.000000  \n",
       "1          5  0.974359  1.000000  0.962963  0.933333  1.000000    0.974131  \n",
       "2          5  0.947368  0.960000  0.782609  0.933333  0.916667    0.907995  \n",
       "3          5  1.000000  1.000000  0.962963  1.000000  0.960000    0.984593  \n",
       "4          5  0.974359  0.962963  0.962963  0.933333  0.960000    0.958724  \n",
       "5          5  1.000000  1.000000  1.000000  1.000000  1.000000    1.000000  "
      ]
     },
     "execution_count": 24,
     "metadata": {},
     "output_type": "execute_result"
    }
   ],
   "source": [
<<<<<<< HEAD
    "# Select the best matcher again using CV\n",
    "result = em.select_matcher([dt, rf, svm, ln, lg, xg], table=H, \n",
    "        exclude_attrs=['_id', 'ltable_id', 'rtable_id', 'label'],\n",
    "        k=5,\n",
    "        target_attr='label', metric='f1', random_state=0)\n",
    "result['cv_stats']"
=======
    "result['drill_down_cv_stats']['f1']"
>>>>>>> 172d373b
   ]
  }
 ],
 "metadata": {
  "anaconda-cloud": {},
  "kernelspec": {
   "display_name": "Python 2",
   "language": "python",
   "name": "python2"
  },
  "language_info": {
   "codemirror_mode": {
    "name": "ipython",
    "version": 2
   },
   "file_extension": ".py",
   "mimetype": "text/x-python",
   "name": "python",
   "nbconvert_exporter": "python",
<<<<<<< HEAD
   "pygments_lexer": "ipython2",
   "version": "2.7.13"
=======
   "pygments_lexer": "ipython3",
   "version": "3.5.3"
>>>>>>> 172d373b
  }
 },
 "nbformat": 4,
 "nbformat_minor": 1
}<|MERGE_RESOLUTION|>--- conflicted
+++ resolved
@@ -11,15 +11,10 @@
   },
   {
    "cell_type": "code",
-<<<<<<< HEAD
-   "execution_count": 20,
-   "metadata": {},
-=======
    "execution_count": 1,
    "metadata": {
     "collapsed": true
    },
->>>>>>> 172d373b
    "outputs": [],
    "source": [
     "# Import py_entitymatching package\n",
@@ -80,11 +75,7 @@
   },
   {
    "cell_type": "code",
-<<<<<<< HEAD
-   "execution_count": 4,
-=======
    "execution_count": 5,
->>>>>>> 172d373b
    "metadata": {},
    "outputs": [
     {
@@ -114,15 +105,10 @@
   },
   {
    "cell_type": "code",
-<<<<<<< HEAD
-   "execution_count": 5,
-   "metadata": {},
-=======
    "execution_count": 6,
    "metadata": {
     "collapsed": true
    },
->>>>>>> 172d373b
    "outputs": [],
    "source": [
     "# Split S into I an J\n",
@@ -177,8 +163,7 @@
     "svm = em.SVMMatcher(name='SVM', random_state=0)\n",
     "rf = em.RFMatcher(name='RF', random_state=0)\n",
     "lg = em.LogRegMatcher(name='LogReg', random_state=0)\n",
-    "ln = em.LinRegMatcher(name='LinReg')\n",
-    "xg = em.XGBoostMatcher(name='XGBoost')"
+    "ln = em.LinRegMatcher(name='LinReg')"
    ]
   },
   {
@@ -211,11 +196,7 @@
   },
   {
    "cell_type": "code",
-<<<<<<< HEAD
-   "execution_count": 8,
-=======
    "execution_count": 9,
->>>>>>> 172d373b
    "metadata": {},
    "outputs": [
     {
@@ -264,15 +245,10 @@
   },
   {
    "cell_type": "code",
-<<<<<<< HEAD
-   "execution_count": 9,
-   "metadata": {},
-=======
    "execution_count": 10,
    "metadata": {
     "collapsed": true
    },
->>>>>>> 172d373b
    "outputs": [],
    "source": [
     "# Convert the I into a set of feature vectors using F\n",
@@ -284,11 +260,7 @@
   },
   {
    "cell_type": "code",
-<<<<<<< HEAD
-   "execution_count": 10,
-=======
    "execution_count": 11,
->>>>>>> 172d373b
    "metadata": {},
    "outputs": [
     {
@@ -519,11 +491,7 @@
   },
   {
    "cell_type": "code",
-<<<<<<< HEAD
-   "execution_count": 11,
-=======
    "execution_count": 12,
->>>>>>> 172d373b
    "metadata": {},
    "outputs": [
     {
@@ -575,11 +543,7 @@
   },
   {
    "cell_type": "code",
-<<<<<<< HEAD
-   "execution_count": 13,
-=======
    "execution_count": 14,
->>>>>>> 172d373b
    "metadata": {},
    "outputs": [
     {
@@ -599,8 +563,6 @@
        "        vertical-align: top;\n",
        "    }\n",
        "</style>\n",
-<<<<<<< HEAD
-=======
        "<table border=\"1\" class=\"dataframe\">\n",
        "  <thead>\n",
        "    <tr style=\"text-align: right;\">\n",
@@ -696,7 +658,6 @@
        "        vertical-align: top;\n",
        "    }\n",
        "</style>\n",
->>>>>>> 172d373b
        "<table border=\"1\" class=\"dataframe\">\n",
        "  <thead>\n",
        "    <tr style=\"text-align: right;\">\n",
@@ -716,9 +677,6 @@
        "    <tr>\n",
        "      <th>0</th>\n",
        "      <td>DecisionTree</td>\n",
-<<<<<<< HEAD
-       "      <td>&lt;py_entitymatching.matcher.dtmatcher.DTMatcher object at 0x11c431c10&gt;</td>\n",
-=======
        "      <td>&lt;py_entitymatching.matcher.dtmatcher.DTMatcher object at 0x10db02990&gt;</td>\n",
        "      <td>5</td>\n",
        "      <td>0.95</td>\n",
@@ -988,7 +946,6 @@
        "      <th>0</th>\n",
        "      <td>DecisionTree</td>\n",
        "      <td>&lt;py_entitymatching.matcher.dtmatcher.DTMatcher object at 0x10db02990&gt;</td>\n",
->>>>>>> 172d373b
        "      <td>5</td>\n",
        "      <td>0.950000</td>\n",
        "      <td>1.000000</td>\n",
@@ -1000,11 +957,7 @@
        "    <tr>\n",
        "      <th>1</th>\n",
        "      <td>RF</td>\n",
-<<<<<<< HEAD
-       "      <td>&lt;py_entitymatching.matcher.rfmatcher.RFMatcher object at 0x11c431c90&gt;</td>\n",
-=======
        "      <td>&lt;py_entitymatching.matcher.rfmatcher.RFMatcher object at 0x10db02310&gt;</td>\n",
->>>>>>> 172d373b
        "      <td>5</td>\n",
        "      <td>0.974359</td>\n",
        "      <td>1.000000</td>\n",
@@ -1016,11 +969,7 @@
        "    <tr>\n",
        "      <th>2</th>\n",
        "      <td>SVM</td>\n",
-<<<<<<< HEAD
-       "      <td>&lt;py_entitymatching.matcher.svmmatcher.SVMMatcher object at 0x11c431bd0&gt;</td>\n",
-=======
        "      <td>&lt;py_entitymatching.matcher.svmmatcher.SVMMatcher object at 0x10db02390&gt;</td>\n",
->>>>>>> 172d373b
        "      <td>5</td>\n",
        "      <td>0.947368</td>\n",
        "      <td>0.960000</td>\n",
@@ -1032,11 +981,7 @@
        "    <tr>\n",
        "      <th>3</th>\n",
        "      <td>LinReg</td>\n",
-<<<<<<< HEAD
-       "      <td>&lt;py_entitymatching.matcher.linregmatcher.LinRegMatcher object at 0x11c431d50&gt;</td>\n",
-=======
        "      <td>&lt;py_entitymatching.matcher.linregmatcher.LinRegMatcher object at 0x10db020d0&gt;</td>\n",
->>>>>>> 172d373b
        "      <td>5</td>\n",
        "      <td>0.974359</td>\n",
        "      <td>1.000000</td>\n",
@@ -1048,11 +993,7 @@
        "    <tr>\n",
        "      <th>4</th>\n",
        "      <td>LogReg</td>\n",
-<<<<<<< HEAD
-       "      <td>&lt;py_entitymatching.matcher.logregmatcher.LogRegMatcher object at 0x11c250310&gt;</td>\n",
-=======
        "      <td>&lt;py_entitymatching.matcher.logregmatcher.LogRegMatcher object at 0x10db02210&gt;</td>\n",
->>>>>>> 172d373b
        "      <td>5</td>\n",
        "      <td>0.974359</td>\n",
        "      <td>0.962963</td>\n",
@@ -1060,18 +1001,6 @@
        "      <td>0.933333</td>\n",
        "      <td>0.960000</td>\n",
        "      <td>0.958724</td>\n",
-       "    </tr>\n",
-       "    <tr>\n",
-       "      <th>5</th>\n",
-       "      <td>XGBoost</td>\n",
-       "      <td>&lt;py_entitymatching.matcher.xgboostmatcher.XGBoostMatcher object at 0x11c431e10&gt;</td>\n",
-       "      <td>5</td>\n",
-       "      <td>0.974359</td>\n",
-       "      <td>1.000000</td>\n",
-       "      <td>0.928571</td>\n",
-       "      <td>0.933333</td>\n",
-       "      <td>1.000000</td>\n",
-       "      <td>0.967253</td>\n",
        "    </tr>\n",
        "  </tbody>\n",
        "</table>\n",
@@ -1084,32 +1013,20 @@
        "2           SVM   \n",
        "3        LinReg   \n",
        "4        LogReg   \n",
-       "5       XGBoost   \n",
-       "\n",
-<<<<<<< HEAD
-       "                                                                           Matcher  \\\n",
-       "0            <py_entitymatching.matcher.dtmatcher.DTMatcher object at 0x11c431c10>   \n",
-       "1            <py_entitymatching.matcher.rfmatcher.RFMatcher object at 0x11c431c90>   \n",
-       "2          <py_entitymatching.matcher.svmmatcher.SVMMatcher object at 0x11c431bd0>   \n",
-       "3    <py_entitymatching.matcher.linregmatcher.LinRegMatcher object at 0x11c431d50>   \n",
-       "4    <py_entitymatching.matcher.logregmatcher.LogRegMatcher object at 0x11c250310>   \n",
-       "5  <py_entitymatching.matcher.xgboostmatcher.XGBoostMatcher object at 0x11c431e10>   \n",
-=======
+       "\n",
        "                                                                         Matcher  \\\n",
        "0          <py_entitymatching.matcher.dtmatcher.DTMatcher object at 0x10db02990>   \n",
        "1          <py_entitymatching.matcher.rfmatcher.RFMatcher object at 0x10db02310>   \n",
        "2        <py_entitymatching.matcher.svmmatcher.SVMMatcher object at 0x10db02390>   \n",
        "3  <py_entitymatching.matcher.linregmatcher.LinRegMatcher object at 0x10db020d0>   \n",
        "4  <py_entitymatching.matcher.logregmatcher.LogRegMatcher object at 0x10db02210>   \n",
->>>>>>> 172d373b
        "\n",
        "   Num folds    Fold 1    Fold 2    Fold 3    Fold 4    Fold 5  Mean score  \n",
        "0          5  0.950000  1.000000  0.838710  0.903226  0.962963    0.930980  \n",
        "1          5  0.974359  1.000000  0.962963  0.933333  1.000000    0.974131  \n",
        "2          5  0.947368  0.960000  0.695652  0.896552  0.916667    0.883248  \n",
        "3          5  0.974359  1.000000  0.962963  0.933333  0.960000    0.966131  \n",
-       "4          5  0.974359  0.962963  0.962963  0.933333  0.960000    0.958724  \n",
-       "5          5  0.974359  1.000000  0.928571  0.933333  1.000000    0.967253  "
+       "4          5  0.974359  0.962963  0.962963  0.933333  0.960000    0.958724x"
       ]
      },
      "execution_count": 17,
@@ -1118,16 +1035,7 @@
     }
    ],
    "source": [
-<<<<<<< HEAD
-    "# Select the best ML matcher using CV\n",
-    "result = em.select_matcher([dt, rf, svm, ln, lg, xg], table=H, \n",
-    "        exclude_attrs=['_id', 'ltable_id', 'rtable_id', 'label'],\n",
-    "        k=5,\n",
-    "        target_attr='label', metric='f1', random_state=0)\n",
-    "result['cv_stats']"
-=======
     "result['drill_down_cv_stats']['f1']"
->>>>>>> 172d373b
    ]
   },
   {
@@ -1167,11 +1075,7 @@
   },
   {
    "cell_type": "code",
-<<<<<<< HEAD
-   "execution_count": 16,
-=======
    "execution_count": 20,
->>>>>>> 172d373b
    "metadata": {},
    "outputs": [
     {
@@ -1216,11 +1120,7 @@
   },
   {
    "cell_type": "code",
-<<<<<<< HEAD
-   "execution_count": 18,
-=======
    "execution_count": 22,
->>>>>>> 172d373b
    "metadata": {},
    "outputs": [
     {
@@ -1259,11 +1159,7 @@
        "    <tr>\n",
        "      <th>0</th>\n",
        "      <td>RF</td>\n",
-<<<<<<< HEAD
-       "      <td>&lt;py_entitymatching.matcher.rfmatcher.RFMatcher object at 0x11c431c90&gt;</td>\n",
-=======
        "      <td>&lt;py_entitymatching.matcher.rfmatcher.RFMatcher object at 0x10db02310&gt;</td>\n",
->>>>>>> 172d373b
        "      <td>5</td>\n",
        "      <td>0.974359</td>\n",
        "      <td>1.0</td>\n",
@@ -1278,11 +1174,7 @@
       ],
       "text/plain": [
        "  Name                                                                Matcher  \\\n",
-<<<<<<< HEAD
-       "0   RF  <py_entitymatching.matcher.rfmatcher.RFMatcher object at 0x11c431c90>   \n",
-=======
        "0   RF  <py_entitymatching.matcher.rfmatcher.RFMatcher object at 0x10db02310>   \n",
->>>>>>> 172d373b
        "\n",
        "   Num folds    Fold 1  Fold 2    Fold 3    Fold 4  Fold 5  Mean score  \n",
        "0          5  0.974359     1.0  0.962963  0.933333     1.0    0.974131  "
@@ -1399,11 +1291,7 @@
   },
   {
    "cell_type": "code",
-<<<<<<< HEAD
-   "execution_count": 19,
-=======
    "execution_count": 24,
->>>>>>> 172d373b
    "metadata": {},
    "outputs": [
     {
@@ -1442,11 +1330,7 @@
        "    <tr>\n",
        "      <th>0</th>\n",
        "      <td>DecisionTree</td>\n",
-<<<<<<< HEAD
-       "      <td>&lt;py_entitymatching.matcher.dtmatcher.DTMatcher object at 0x11c431c10&gt;</td>\n",
-=======
        "      <td>&lt;py_entitymatching.matcher.dtmatcher.DTMatcher object at 0x10db02990&gt;</td>\n",
->>>>>>> 172d373b
        "      <td>5</td>\n",
        "      <td>1.000000</td>\n",
        "      <td>1.000000</td>\n",
@@ -1458,11 +1342,7 @@
        "    <tr>\n",
        "      <th>1</th>\n",
        "      <td>RF</td>\n",
-<<<<<<< HEAD
-       "      <td>&lt;py_entitymatching.matcher.rfmatcher.RFMatcher object at 0x11c431c90&gt;</td>\n",
-=======
        "      <td>&lt;py_entitymatching.matcher.rfmatcher.RFMatcher object at 0x10db02310&gt;</td>\n",
->>>>>>> 172d373b
        "      <td>5</td>\n",
        "      <td>0.974359</td>\n",
        "      <td>1.000000</td>\n",
@@ -1474,11 +1354,7 @@
        "    <tr>\n",
        "      <th>2</th>\n",
        "      <td>SVM</td>\n",
-<<<<<<< HEAD
-       "      <td>&lt;py_entitymatching.matcher.svmmatcher.SVMMatcher object at 0x11c431bd0&gt;</td>\n",
-=======
        "      <td>&lt;py_entitymatching.matcher.svmmatcher.SVMMatcher object at 0x10db02390&gt;</td>\n",
->>>>>>> 172d373b
        "      <td>5</td>\n",
        "      <td>0.947368</td>\n",
        "      <td>0.960000</td>\n",
@@ -1490,11 +1366,7 @@
        "    <tr>\n",
        "      <th>3</th>\n",
        "      <td>LinReg</td>\n",
-<<<<<<< HEAD
-       "      <td>&lt;py_entitymatching.matcher.linregmatcher.LinRegMatcher object at 0x11c431d50&gt;</td>\n",
-=======
        "      <td>&lt;py_entitymatching.matcher.linregmatcher.LinRegMatcher object at 0x10db020d0&gt;</td>\n",
->>>>>>> 172d373b
        "      <td>5</td>\n",
        "      <td>1.000000</td>\n",
        "      <td>1.000000</td>\n",
@@ -1506,11 +1378,7 @@
        "    <tr>\n",
        "      <th>4</th>\n",
        "      <td>LogReg</td>\n",
-<<<<<<< HEAD
-       "      <td>&lt;py_entitymatching.matcher.logregmatcher.LogRegMatcher object at 0x11c250310&gt;</td>\n",
-=======
        "      <td>&lt;py_entitymatching.matcher.logregmatcher.LogRegMatcher object at 0x10db02210&gt;</td>\n",
->>>>>>> 172d373b
        "      <td>5</td>\n",
        "      <td>0.974359</td>\n",
        "      <td>0.962963</td>\n",
@@ -1518,18 +1386,6 @@
        "      <td>0.933333</td>\n",
        "      <td>0.960000</td>\n",
        "      <td>0.958724</td>\n",
-       "    </tr>\n",
-       "    <tr>\n",
-       "      <th>5</th>\n",
-       "      <td>XGBoost</td>\n",
-       "      <td>&lt;py_entitymatching.matcher.xgboostmatcher.XGBoostMatcher object at 0x11c431e10&gt;</td>\n",
-       "      <td>5</td>\n",
-       "      <td>1.000000</td>\n",
-       "      <td>1.000000</td>\n",
-       "      <td>1.000000</td>\n",
-       "      <td>1.000000</td>\n",
-       "      <td>1.000000</td>\n",
-       "      <td>1.000000</td>\n",
        "    </tr>\n",
        "  </tbody>\n",
        "</table>\n",
@@ -1542,32 +1398,20 @@
        "2           SVM   \n",
        "3        LinReg   \n",
        "4        LogReg   \n",
-       "5       XGBoost   \n",
-       "\n",
-<<<<<<< HEAD
-       "                                                                           Matcher  \\\n",
-       "0            <py_entitymatching.matcher.dtmatcher.DTMatcher object at 0x11c431c10>   \n",
-       "1            <py_entitymatching.matcher.rfmatcher.RFMatcher object at 0x11c431c90>   \n",
-       "2          <py_entitymatching.matcher.svmmatcher.SVMMatcher object at 0x11c431bd0>   \n",
-       "3    <py_entitymatching.matcher.linregmatcher.LinRegMatcher object at 0x11c431d50>   \n",
-       "4    <py_entitymatching.matcher.logregmatcher.LogRegMatcher object at 0x11c250310>   \n",
-       "5  <py_entitymatching.matcher.xgboostmatcher.XGBoostMatcher object at 0x11c431e10>   \n",
-=======
+       "\n",
        "                                                                         Matcher  \\\n",
        "0          <py_entitymatching.matcher.dtmatcher.DTMatcher object at 0x10db02990>   \n",
        "1          <py_entitymatching.matcher.rfmatcher.RFMatcher object at 0x10db02310>   \n",
        "2        <py_entitymatching.matcher.svmmatcher.SVMMatcher object at 0x10db02390>   \n",
        "3  <py_entitymatching.matcher.linregmatcher.LinRegMatcher object at 0x10db020d0>   \n",
        "4  <py_entitymatching.matcher.logregmatcher.LogRegMatcher object at 0x10db02210>   \n",
->>>>>>> 172d373b
        "\n",
        "   Num folds    Fold 1    Fold 2    Fold 3    Fold 4    Fold 5  Mean score  \n",
        "0          5  1.000000  1.000000  1.000000  1.000000  1.000000    1.000000  \n",
        "1          5  0.974359  1.000000  0.962963  0.933333  1.000000    0.974131  \n",
        "2          5  0.947368  0.960000  0.782609  0.933333  0.916667    0.907995  \n",
        "3          5  1.000000  1.000000  0.962963  1.000000  0.960000    0.984593  \n",
-       "4          5  0.974359  0.962963  0.962963  0.933333  0.960000    0.958724  \n",
-       "5          5  1.000000  1.000000  1.000000  1.000000  1.000000    1.000000  "
+       "4          5  0.974359  0.962963  0.962963  0.933333  0.960000    0.958724"
       ]
      },
      "execution_count": 24,
@@ -1576,16 +1420,7 @@
     }
    ],
    "source": [
-<<<<<<< HEAD
-    "# Select the best matcher again using CV\n",
-    "result = em.select_matcher([dt, rf, svm, ln, lg, xg], table=H, \n",
-    "        exclude_attrs=['_id', 'ltable_id', 'rtable_id', 'label'],\n",
-    "        k=5,\n",
-    "        target_attr='label', metric='f1', random_state=0)\n",
-    "result['cv_stats']"
-=======
     "result['drill_down_cv_stats']['f1']"
->>>>>>> 172d373b
    ]
   }
  ],
@@ -1605,13 +1440,8 @@
    "mimetype": "text/x-python",
    "name": "python",
    "nbconvert_exporter": "python",
-<<<<<<< HEAD
-   "pygments_lexer": "ipython2",
-   "version": "2.7.13"
-=======
    "pygments_lexer": "ipython3",
    "version": "3.5.3"
->>>>>>> 172d373b
   }
  },
  "nbformat": 4,
