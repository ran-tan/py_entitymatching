{
 "cells": [
  {
   "cell_type": "markdown",
   "metadata": {},
   "source": [
    "# Introduction\n",
    "\n",
    "This IPython notebook illustrates how to select the best learning based matcher. First, we need to import py_entitymatching package and other libraries as follows:"
   ]
  },
  {
   "cell_type": "code",
   "execution_count": 1,
   "metadata": {},
   "outputs": [],
   "source": [
    "# Import py_entitymatching package\n",
    "import py_entitymatching as em\n",
    "import os\n",
    "import pandas as pd\n",
    "\n",
    "# Set the seed value \n",
    "seed = 0"
   ]
  },
  {
   "cell_type": "code",
   "execution_count": 2,
   "metadata": {
    "collapsed": true
   },
   "outputs": [],
   "source": [
    "# Get the datasets directory\n",
    "datasets_dir = em.get_install_path() + os.sep + 'datasets'\n",
    "\n",
    "path_A = datasets_dir + os.sep + 'dblp_demo.csv'\n",
    "path_B = datasets_dir + os.sep + 'acm_demo.csv'\n",
    "path_labeled_data = datasets_dir + os.sep + 'labeled_data_demo.csv'"
   ]
  },
  {
   "cell_type": "code",
   "execution_count": 3,
   "metadata": {},
   "outputs": [
    {
     "name": "stderr",
     "output_type": "stream",
     "text": [
      "No handlers could be found for logger \"py_entitymatching.io.parsers\"\n"
     ]
    }
   ],
   "source": [
    "A = em.read_csv_metadata(path_A, key='id')\n",
    "B = em.read_csv_metadata(path_B, key='id')\n",
    "# Load the pre-labeled data\n",
    "S = em.read_csv_metadata(path_labeled_data, \n",
    "                         key='_id',\n",
    "                         ltable=A, rtable=B, \n",
    "                         fk_ltable='ltable_id', fk_rtable='rtable_id')"
   ]
  },
  {
   "cell_type": "markdown",
   "metadata": {},
   "source": [
    "Then, split the labeled data into development set and evaluation set and convert them into feature vectors"
   ]
  },
  {
   "cell_type": "code",
   "execution_count": 4,
   "metadata": {},
   "outputs": [],
   "source": [
    "# Split S into I an J\n",
    "IJ = em.split_train_test(S, train_proportion=0.5, random_state=0)\n",
    "I = IJ['train']\n",
    "J = IJ['test']"
   ]
  },
  {
   "cell_type": "code",
   "execution_count": 5,
   "metadata": {
    "collapsed": true
   },
   "outputs": [],
   "source": [
    "# Generate a set of features\n",
    "F = em.get_features_for_matching(A, B, validate_inferred_attr_types=False)"
   ]
  },
  {
   "cell_type": "code",
   "execution_count": 6,
   "metadata": {
    "collapsed": true
   },
   "outputs": [],
   "source": [
    "# Convert I into feature vectors using updated F\n",
    "H = em.extract_feature_vecs(I, \n",
    "                            feature_table=F, \n",
    "                            attrs_after='label',\n",
    "                            show_progress=False)"
   ]
  },
  {
   "cell_type": "markdown",
   "metadata": {},
   "source": [
    "# Compute accuracy of X (Decision Tree) on J"
   ]
  },
  {
   "cell_type": "markdown",
   "metadata": {},
   "source": [
    "It involves the following steps:\n",
    "\n",
    "1. Train X using  H\n",
    "2. Convert J into a set of feature vectors (L)\n",
    "3. Predict on L using X\n",
    "4. Evaluate the predictions"
   ]
  },
  {
   "cell_type": "code",
   "execution_count": 7,
   "metadata": {
    "collapsed": true
   },
   "outputs": [],
   "source": [
    "# Instantiate the matcher to evaluate.\n",
    "dt = em.DTMatcher(name='DecisionTree', random_state=0)"
   ]
  },
  {
   "cell_type": "code",
   "execution_count": 11,
   "metadata": {},
   "outputs": [],
   "source": [
    "# Train using feature vectors from I \n",
    "dt.fit(table=H, \n",
    "       exclude_attrs=['_id', 'ltable_id', 'rtable_id', 'label'], \n",
    "       target_attr='label')\n",
    "\n",
    "# Convert J into a set of feature vectors using F\n",
    "L = em.extract_feature_vecs(J, feature_table=F,\n",
    "                            attrs_after='label', show_progress=False)\n",
    "\n",
    "# Predict on L \n",
    "predictions = dt.predict(table=L, exclude_attrs=['_id', 'ltable_id', 'rtable_id', 'label'], \n",
    "              append=True, target_attr='predicted', inplace=False, return_probs=True,\n",
    "                        probs_attr='proba')"
   ]
  },
  {
   "cell_type": "code",
<<<<<<< HEAD
   "execution_count": 13,
   "metadata": {},
   "outputs": [
    {
     "data": {
      "text/html": [
       "<div>\n",
       "<style>\n",
       "    .dataframe thead tr:only-child th {\n",
       "        text-align: right;\n",
       "    }\n",
       "\n",
       "    .dataframe thead th {\n",
       "        text-align: left;\n",
       "    }\n",
       "\n",
       "    .dataframe tbody tr th {\n",
       "        vertical-align: top;\n",
       "    }\n",
       "</style>\n",
       "<table border=\"1\" class=\"dataframe\">\n",
       "  <thead>\n",
       "    <tr style=\"text-align: right;\">\n",
       "      <th></th>\n",
       "      <th>_id</th>\n",
       "      <th>ltable_id</th>\n",
       "      <th>rtable_id</th>\n",
       "      <th>predicted</th>\n",
       "      <th>proba</th>\n",
       "    </tr>\n",
       "  </thead>\n",
       "  <tbody>\n",
       "    <tr>\n",
       "      <th>124</th>\n",
       "      <td>124</td>\n",
       "      <td>l1647</td>\n",
       "      <td>r366</td>\n",
       "      <td>0.0</td>\n",
       "      <td>1.0</td>\n",
       "    </tr>\n",
       "    <tr>\n",
       "      <th>54</th>\n",
       "      <td>54</td>\n",
       "      <td>l332</td>\n",
       "      <td>r1463</td>\n",
       "      <td>0.0</td>\n",
       "      <td>1.0</td>\n",
       "    </tr>\n",
       "    <tr>\n",
       "      <th>268</th>\n",
       "      <td>268</td>\n",
       "      <td>l1499</td>\n",
       "      <td>r1725</td>\n",
       "      <td>0.0</td>\n",
       "      <td>1.0</td>\n",
       "    </tr>\n",
       "    <tr>\n",
       "      <th>293</th>\n",
       "      <td>293</td>\n",
       "      <td>l759</td>\n",
       "      <td>r1749</td>\n",
       "      <td>1.0</td>\n",
       "      <td>1.0</td>\n",
       "    </tr>\n",
       "    <tr>\n",
       "      <th>230</th>\n",
       "      <td>230</td>\n",
       "      <td>l1580</td>\n",
       "      <td>r1711</td>\n",
       "      <td>1.0</td>\n",
       "      <td>1.0</td>\n",
       "    </tr>\n",
       "  </tbody>\n",
       "</table>\n",
       "</div>"
      ],
      "text/plain": [
       "     _id ltable_id rtable_id  predicted  proba\n",
       "124  124     l1647      r366        0.0    1.0\n",
       "54    54      l332     r1463        0.0    1.0\n",
       "268  268     l1499     r1725        0.0    1.0\n",
       "293  293      l759     r1749        1.0    1.0\n",
       "230  230     l1580     r1711        1.0    1.0"
      ]
     },
     "execution_count": 13,
     "metadata": {},
     "output_type": "execute_result"
    }
   ],
   "source": [
    "predictions[['_id', 'ltable_id', 'rtable_id', 'predicted', 'proba']].head()"
   ]
  },
  {
   "cell_type": "code",
   "execution_count": 14,
=======
   "execution_count": 9,
>>>>>>> 172d373b
   "metadata": {},
   "outputs": [
    {
     "name": "stdout",
     "output_type": "stream",
     "text": [
      "Precision : 100.0% (68/68)\n",
      "Recall : 93.15% (68/73)\n",
      "F1 : 96.45%\n",
      "False positives : 0 (out of 68 positive predictions)\n",
      "False negatives : 5 (out of 157 negative predictions)\n"
     ]
    }
   ],
   "source": [
    "# Evaluate the predictions\n",
    "eval_result = em.eval_matches(predictions, 'label', 'predicted')\n",
    "em.print_eval_summary(eval_result)"
   ]
  }
 ],
 "metadata": {
  "anaconda-cloud": {},
  "kernelspec": {
   "display_name": "Python 2",
   "language": "python",
   "name": "python2"
  },
  "language_info": {
   "codemirror_mode": {
    "name": "ipython",
    "version": 2
   },
   "file_extension": ".py",
   "mimetype": "text/x-python",
   "name": "python",
   "nbconvert_exporter": "python",
<<<<<<< HEAD
   "pygments_lexer": "ipython2",
   "version": "2.7.13"
=======
   "pygments_lexer": "ipython3",
   "version": "3.5.3"
>>>>>>> 172d373b
  }
 },
 "nbformat": 4,
 "nbformat_minor": 1
}<|MERGE_RESOLUTION|>--- conflicted
+++ resolved
@@ -163,7 +163,6 @@
   },
   {
    "cell_type": "code",
-<<<<<<< HEAD
    "execution_count": 13,
    "metadata": {},
    "outputs": [
@@ -261,9 +260,6 @@
   {
    "cell_type": "code",
    "execution_count": 14,
-=======
-   "execution_count": 9,
->>>>>>> 172d373b
    "metadata": {},
    "outputs": [
     {
@@ -301,13 +297,8 @@
    "mimetype": "text/x-python",
    "name": "python",
    "nbconvert_exporter": "python",
-<<<<<<< HEAD
    "pygments_lexer": "ipython2",
    "version": "2.7.13"
-=======
-   "pygments_lexer": "ipython3",
-   "version": "3.5.3"
->>>>>>> 172d373b
   }
  },
  "nbformat": 4,
