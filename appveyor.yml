
environment:

  matrix:

    - PYTHON: "C:\\Python27_64"
      PYTHON_VERSION: "2.7"
      PYTHON_ARCH: "64"
      CONDA_PY: "27"

    - PYTHON: "C:\\Python34_64"
      PYTHON_VERSION: "3.4"
      PYTHON_ARCH: "64"
      CONDA_PY: "34"

    - PYTHON: "C:\\Python35_64"
      PYTHON_VERSION: "3.5"
      PYTHON_ARCH: "64"
      CONDA_PY: "35"
      
    - PYTHON: "C:\\Python36_64"
      PYTHON_VERSION: "3.6"
      PYTHON_ARCH: "64"
      CONDA_PY: "36"

    - PYTHON: "C:\\Python36_64"
      PYTHON_VERSION: "3.6"
      PYTHON_ARCH: "64"
      CONDA_PY: "36"

install:
  # this installs the appropriate Miniconda (Py2/Py3, 32/64 bit)
  - powershell .\\continuous-integration\\appveyor\\install.ps1
  - "SET PATH=%PYTHON%;%PYTHON%\\Scripts;%PATH%"

  # Don't install from requirements-pip.txt, python-coveralls has broken dependencies on windows it seems.
<<<<<<< HEAD
  - conda install --yes setuptools nose numpy pip coverage scipy pandas pyparsing six scikit-learn Cython cloudpickle joblib ipython
  - pip install -r requirements.txt
  - if %PYTHON_VERSION%==3.5 (pip install PyQt5)
  - if %PYTHON_VERSION%==3.6 (pip install PyQt5)
  - python setup.py install
=======
  - conda install --yes setuptools nose numpy pip coverage scipy pandas pyparsing six scikit-learn Cython pyqt cloudpickle joblib ipython
  - pip install requests
  - pip install -r requirements.txt
  - python setup.py build_ext --inplace
>>>>>>> 483c6a19

build: false

test_script:
  # Nosetests take care of unit tests
  # Behave runs the example scripts and tries to verify if it produces the right output
  - nosetests
  #- behave --tags ~@skip # Everything without the tag @skip

on_success:
  # Could run coveralls here but will leave that to travis tests
  - echo Build succesful!
  #- coverage report
  # coveralls<|MERGE_RESOLUTION|>--- conflicted
+++ resolved
@@ -34,18 +34,11 @@
   - "SET PATH=%PYTHON%;%PYTHON%\\Scripts;%PATH%"
 
   # Don't install from requirements-pip.txt, python-coveralls has broken dependencies on windows it seems.
-<<<<<<< HEAD
   - conda install --yes setuptools nose numpy pip coverage scipy pandas pyparsing six scikit-learn Cython cloudpickle joblib ipython
   - pip install -r requirements.txt
   - if %PYTHON_VERSION%==3.5 (pip install PyQt5)
   - if %PYTHON_VERSION%==3.6 (pip install PyQt5)
-  - python setup.py install
-=======
-  - conda install --yes setuptools nose numpy pip coverage scipy pandas pyparsing six scikit-learn Cython pyqt cloudpickle joblib ipython
-  - pip install requests
-  - pip install -r requirements.txt
   - python setup.py build_ext --inplace
->>>>>>> 483c6a19
 
 build: false
 
