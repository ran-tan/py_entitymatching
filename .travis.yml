--- conflicted
+++ resolved
@@ -59,8 +59,4 @@
   - pip install -r requirements.txt
 
 script:
-<<<<<<< HEAD
-   - nosetests -s
-=======
-- nosetests -s
->>>>>>> 85e64936
+  - nosetests -s